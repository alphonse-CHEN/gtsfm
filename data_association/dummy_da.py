""" Placeholder for GTSFM data association module

Authors: Ayush Baid, John Lambert, Sushmita Warrier
"""
import random
from typing import Dict, List, Tuple

import dask
import numpy as np
from dask.delayed import Delayed
from gtsam import PinholeCameraCal3Bundler, SfmData, SfmTrack

from common.keypoints import Keypoints


class DummyDataAssociation:
    def __init__(self, reproj_error_thresh: float, min_track_len: int):
        self.reproj_error_thresh = reproj_error_thresh
        self.min_track_len = min_track_len

    def run(
        self,
        cameras: Dict[int, PinholeCameraCal3Bundler],
        v_corr_idxs_dict: Dict[Tuple[int, int], np.ndarray],
        keypoints_list: List[Keypoints],
    ) -> SfmData:
        """[summary]

        Args:
            cameras (Dict[int, PinholeCameraCal3Bundler]): [description]
            v_corr_idxs_dict (Dict[Tuple[int, int], np.ndarray]): [description]
            keypoints_list (List[Keypoints]): [description]

        Returns:
            cameras and tracks as SfmData
        """

        available_cams = np.array(list(cameras.keys()), dtype=np.uint32)

        # map the available cams index from 0....1

        # form few tracks randomly
        tracks = []
        num_tracks = random.randint(5, 10)

        for _ in range(num_tracks):
            # obtain 3D points for the track randomly
            point_3d = np.random.rand(3, 1)

            # create GTSAM's SfmTrack object
            sfmTrack = SfmTrack(point_3d)

            # randomly select cameras for this track
            selected_cams = np.random.choice(
                available_cams, self.min_track_len, replace=False
            )

            # for each selected camera, randomly select a point
            for cam_idx in selected_cams:
<<<<<<< HEAD
                measurement_idx = random.randint(
                    0, len(keypoints_list[cam_idx])-1)
                measurement = keypoints_list[cam_idx].coordinates[measurement_idx]
=======
                measurement_idx = random.randint(0, len(keypoints_list[cam_idx]) - 1)
                track.append(
                    (cam_idx, keypoints_list[cam_idx].coordinates[measurement_idx])
                )

            # obtain 3D points for the track
            point_3d = np.random.rand(3, 1)

            # create GTSAM's SfmTrack object
            sfmTrack = SfmTrack(point_3d)
            for cam_idx, measurement in track:
>>>>>>> 7d79db32
                sfmTrack.add_measurement(cam_idx, measurement)

            tracks.append(sfmTrack)

        # TODO: solve the case of dropped cameras.

        # create the final SfmData object
        sfmData = SfmData()
        for cam in cameras.values():
            sfmData.add_camera(cam)

        for track in tracks:
            sfmData.add_track(track)

        return SfmData

    def create_computation_graph(
        self,
        cameras: Delayed,
        v_corr_idxs_graph: Dict[Tuple[int, int], Delayed],
        keypoints_graph: List[Delayed],
    ) -> Delayed:
        return dask.delayed(self.run)(cameras, v_corr_idxs_graph, keypoints_graph)<|MERGE_RESOLUTION|>--- conflicted
+++ resolved
@@ -57,23 +57,9 @@
 
             # for each selected camera, randomly select a point
             for cam_idx in selected_cams:
-<<<<<<< HEAD
                 measurement_idx = random.randint(
                     0, len(keypoints_list[cam_idx])-1)
                 measurement = keypoints_list[cam_idx].coordinates[measurement_idx]
-=======
-                measurement_idx = random.randint(0, len(keypoints_list[cam_idx]) - 1)
-                track.append(
-                    (cam_idx, keypoints_list[cam_idx].coordinates[measurement_idx])
-                )
-
-            # obtain 3D points for the track
-            point_3d = np.random.rand(3, 1)
-
-            # create GTSAM's SfmTrack object
-            sfmTrack = SfmTrack(point_3d)
-            for cam_idx, measurement in track:
->>>>>>> 7d79db32
                 sfmTrack.add_measurement(cam_idx, measurement)
 
             tracks.append(sfmTrack)
