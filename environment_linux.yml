--- conflicted
+++ resolved
@@ -44,24 +44,12 @@
   # testing
   - parameterized
   - pip:
-<<<<<<< HEAD
       - open3d
       - opencv-python>=4.5.4.58
       - pydegensac
       - colour
       - pycolmap>=0.1.0
       - trimesh[easy]
-      - argoverse @ git+https://github.com/argoai/argoverse-api.git@master
-      - gtsam==4.2a7
+      - gtsam==4.2a8
       - pydot
-      - tensorflow-gpu
-=======
-    - open3d
-    - opencv-python>=4.5.4.58
-    - pydegensac
-    - colour
-    - pycolmap>=0.1.0
-    - trimesh[easy]
-    - gtsam==4.2a8
-    - pydot
->>>>>>> 4f96fb26
+      - tensorflow-gpu