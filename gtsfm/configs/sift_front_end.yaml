--- conflicted
+++ resolved
@@ -15,10 +15,6 @@
   two_view_estimator:
     _target_: gtsfm.two_view_estimator.TwoViewEstimator
     eval_threshold_px: 4 # in px
-<<<<<<< HEAD
-    min_num_inliers_acceptance: 15
-=======
->>>>>>> 98d2e7f5
 
     matcher:
       _target_: gtsfm.frontend.cacher.matcher_cacher.MatcherCacher
