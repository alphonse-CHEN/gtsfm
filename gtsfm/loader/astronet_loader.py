"""Simple loader class that reads a dataset with metadata formatted in the COLMAP style.

Authors: Travis Driver
"""

import os
from pathlib import Path
from typing import Optional, Tuple

import cv2 as cv
import numpy as np
import trimesh
from gtsam import Cal3Bundler, Pose3, SfmTrack

import gtsfm.utils.io as io_utils
import gtsfm.utils.logger as logger_utils
import gtsfm.utils.images as image_utils
from gtsfm.common.image import Image
from gtsfm.loader.loader_base import LoaderBase

import thirdparty.colmap.scripts.python.read_write_model as colmap_io


logger = logger_utils.get_logger()


class AstronetLoader(LoaderBase):
    """Loader class that reads an AstroNet data segment.

    Refs:
    - https://github.com/travisdriver/astronet
    """

    def __init__(
        self,
        data_dir: str,
        gt_scene_mesh_path: str = None,
        use_gt_extrinsics: bool = True,
        use_gt_sfmtracks: bool = False,
        max_frame_lookahead: int = 2,
        max_resolution: int = 1024,
    ) -> None:
        """Initialize loader from a specified segment directory (data_dir) on disk.

        <data_dir>/
             ├── images/: undistorted grayscale images
             ├── cameras.bin: camera calibrations (see https://colmap.github.io/format.html#cameras-txt)
             ├── images.bin: 3D poses and 2D tracks (see https://colmap.github.io/format.html#images-txt)
             └── points3D.bin: 3D tracks (see https://colmap.github.io/format.html#points3d-txt)


        Args:
            data_dir: path to directory containing the COLMAP-formatted data: cameras.bin, images.bin, and points3D.bin
            gt_scene_mesh_path (optional): path to file of target small body surface mesh.
                Note: vertex size mismath observed when reading in from OBJ format. Prefer PLY.
            use_gt_extrinsics (optional): whether to use ground truth extrinsics. Used only for comparison with
                reconstructed values.
            use_gt_sfmtracks (optional): whether to use ground truth tracks. Used only for comparison with reconstructed
                values.
            max_frame_lookahead (optional): maximum number of consecutive frames to consider for
                matching/co-visibility. Any value of max_frame_lookahead less than the size of
                the dataset assumes data is sequentially captured.
            max_resolution: integer representing maximum length of image's short side, i.e.
               the smaller of the height/width of the image. e.g. for 1080p (1920 x 1080),
               max_resolution would be 1080. If the image resolution max(height, width) is
               greater than the max_resolution, it will be downsampled to match the max_resolution.

        Raises:
            FileNotFoundError if `data_dir` doesn't exist or image path does not exist.
            RuntimeError if ground truth camera calibrations not provided.
        """
        super().__init__(max_resolution)
        self._use_gt_extrinsics = use_gt_extrinsics
        self._use_gt_sfmtracks = use_gt_sfmtracks
        self._max_frame_lookahead = max_frame_lookahead

        # Use COLMAP model reader to load data and convert to GTSfM format.
        if not Path(data_dir).exists():
            raise FileNotFoundError("No data found at %s." % data_dir)
        cameras, images, points3d = colmap_io.read_model(path=data_dir, ext=".bin")
        self._calibrations, self._wTi_list, img_fnames, self._sfmtracks = io_utils.colmap2gtsfm(
            cameras, images, points3d, load_sfmtracks=use_gt_sfmtracks
        )

        # Read in scene mesh as Trimesh object
        if gt_scene_mesh_path is not None:
            if not Path(gt_scene_mesh_path).exists():
                raise FileNotFoundError(f"No mesh found at {gt_scene_mesh_path}")
            self.gt_scene_trimesh = trimesh.load(gt_scene_mesh_path, process=False, maintain_order=True)
            logger.info(
                "AstroNet loader read in mesh with %d vertices and %d faces.",
                self.gt_scene_trimesh.vertices.shape[0],
                self.gt_scene_trimesh.faces.shape[0],
            )
        else:
            self.gt_scene_trimesh = None

        # Camera intrinsics are currently required due to absence of EXIF data and diffculty in approximating focal
        # length (usually 10000 to 100000 pixels).
        if self._calibrations is None:
            raise RuntimeError("Camera intrinsics cannot be None.")

        if self._wTi_list is None and self._use_gt_extrinsics:
            raise RuntimeError("Ground truth extrinsic data requested but missing.")

        if self._sfmtracks is None and self._use_gt_sfmtracks:
            raise RuntimeError("Ground truth SfMTrack data requested but missing.")
        self.num_sfmtracks = len(self._sfmtracks) if self._sfmtracks is not None else 0

        # Prepare image paths.
        self._image_paths = []
        for img_fname in img_fnames:
            img_fpath = os.path.join(data_dir, "images", img_fname)
            if not Path(img_fpath).exists():
                raise FileNotFoundError(f"Could not locate image at {img_fpath}.")
            self._image_paths.append(img_fpath)

        self._num_imgs = len(self._image_paths)
        logger.info("AstroNet loader found and loaded %d images and %d tracks.", self._num_imgs, self.num_sfmtracks)

<<<<<<< HEAD
=======
    @staticmethod
    def colmap2gtsfm(
        cameras: Dict[int, ColmapCamera],
        images: Dict[int, ColmapImage],
        points3D: Dict[int, ColmapPoint3D],
        load_sfmtracks: bool = False,
    ) -> Tuple[List[Cal3Bundler], List[Pose3], List[str], Optional[List[Point3]]]:
        """Converts COLMAP-formatted variables to GTSfM format.

        Args:
            cameras: dictionary of COLMAP-formatted Cameras
            images: dictionary of COLMAP-formatted Images
            points3D: dictionary of COLMAP-formatted Point3Ds
            return_tracks (optional): whether or not to return tracks

        Returns:
            cameras_gtsfm: list of N camera calibrations corresponding to the N images in images_gtsfm
            images_gtsfm: list of N camera poses when each image was taken
            img_fnames: file names of images in images_gtsfm
            sfmtracks_gtsfm: tracks of points in points3D
        """
        # Note: Assumes input cameras use `PINHOLE` model
        if len(images) == 0 and len(cameras) == 0:
            raise RuntimeError("No Image or Camera data provided to loader.")
        cameras_gtsfm, images_gtsfm, img_fnames = [], [], []
        image_id_to_idx = {}  # keeps track of discrepencies between `image_id` and List index.
        for idx, img in enumerate(images.values()):
            images_gtsfm.append(Pose3(Rot3(img.qvec2rotmat()), img.tvec).inverse())
            img_fnames.append(img.name)
            fx, _, cx, cy = cameras[img.camera_id].params[:4]
            cameras_gtsfm.append(Cal3Bundler(fx, 0.0, 0.0, cx, cy))
            image_id_to_idx[img.id] = idx

        if len(points3D) == 0 and load_sfmtracks:
            raise RuntimeError("No SfMTrack data provided to loader.")
        sfmtracks_gtsfm = None
        if len(points3D) > 0 and load_sfmtracks:
            sfmtracks_gtsfm = []
            for point3D in points3D.values():
                sfmtrack = SfmTrack(point3D.xyz)
                for (image_id, point2d_idx) in zip(point3D.image_ids, point3D.point2D_idxs):
                    sfmtrack.addMeasurement(image_id_to_idx[image_id], images[image_id].xys[point2d_idx])
                sfmtracks_gtsfm.append(sfmtrack)

        return cameras_gtsfm, images_gtsfm, img_fnames, sfmtracks_gtsfm

>>>>>>> 0c6919eb
    def __len__(self) -> int:
        """The number of images in the dataset.

        Returns:
            the number of images.
        """
        return self._num_imgs

    def get_image_full_res(self, index: int) -> Image:
        """Get the image at the given index, at full resolution.

        Args:
            index: the index to fetch.

        Raises:
            IndexError: if an out-of-bounds image index is requested.

        Returns:
            Image: the image at the query index.
        """
        if index < 0 or index >= len(self):
            raise IndexError(f"Image index {index} is invalid")

        # Read in image.
        img = io_utils.load_image(self._image_paths[index])

        # Generate mask to separate background deep space from foreground target body
        # based on image intensity values.
        mask = get_nonzero_intensity_mask(img)

        return Image(value_array=img.value_array, exif_data=img.exif_data, file_name=img.file_name, mask=mask)

    def get_camera_intrinsics_full_res(self, index: int) -> Cal3Bundler:
        """Get the camera intrinsics at the given index, valid for a full-resolution image.

        Args:
            the index to fetch.

        Returns:
            intrinsics for the given camera.
        """
        if index < 0 or index >= len(self):
            raise IndexError(f"Image index {index} is invalid")
        intrinsics = self._calibrations[index]
        logger.info("Loading ground truth calibration.")

        return intrinsics

    def get_camera_pose(self, index: int) -> Optional[Pose3]:
        """Get the camera pose (in world coordinates) at the given index.

        Args:
            index: the index to fetch.

        Returns:
            pose for the given camera.
        """
        if not self._use_gt_extrinsics or self._wTi_list is None:
            return None

        if index < 0 or index >= len(self):
            raise IndexError(f"Image index {index} is invalid")

        wTi = self._wTi_list[index]
        return wTi

    def get_sfmtrack(self, index: int) -> Optional[SfmTrack]:
        """Get the SfmTracks(s) (in world coordinates) at the given index.

        Args:
            index: the index to fetch.

        Returns:
            SfmTrack at index.
        """
        if not self._use_gt_sfmtracks or self._sfmtracks is None:
            return None

        if index < 0 or index >= len(self._sfmtracks):
            raise IndexError(f"Track3D index {index} is invalid")

        sfmtrack = self._sfmtracks[index]
        return sfmtrack

    def is_valid_pair(self, idx1: int, idx2: int) -> bool:
        """Checks if (idx1, idx2) is a valid pair. idx1 < idx2 is required.

        Args:
            idx1: first index of the pair.
            idx2: second index of the pair.

        Returns:
            validation result.
        """
        return super().is_valid_pair(idx1, idx2) and abs(idx1 - idx2) <= self._max_frame_lookahead


def get_nonzero_intensity_mask(img: Image, eps: int = 5, kernel_size: Tuple[int, int] = (15, 15)) -> np.ndarray:
    """Generate mask of where image intensity values are non-zero.

    After thresholding the image, we use an erosion kernel to add a buffer between the foreground and background.

    Args:
        img: input Image to be masked (values in range [0, 255]).
        eps: minimum allowable intensity value, i.e., values below this value will be masked out.
        kernel_size: size of erosion kernel.

    Returns:
        Mask (as an integer array) of Image where with a value of 1 where the intensity value is above `eps` and 0
        otherwise.
    """
    gray_image = image_utils.rgb_to_gray_cv(img)
    _, binary_image = cv.threshold(gray_image.value_array, eps, 255, cv.THRESH_BINARY)
    mask = cv.erode(binary_image, np.ones(kernel_size, np.uint8)) // 255

    return mask<|MERGE_RESOLUTION|>--- conflicted
+++ resolved
@@ -118,8 +118,6 @@
         self._num_imgs = len(self._image_paths)
         logger.info("AstroNet loader found and loaded %d images and %d tracks.", self._num_imgs, self.num_sfmtracks)
 
-<<<<<<< HEAD
-=======
     @staticmethod
     def colmap2gtsfm(
         cameras: Dict[int, ColmapCamera],
@@ -166,7 +164,6 @@
 
         return cameras_gtsfm, images_gtsfm, img_fnames, sfmtracks_gtsfm
 
->>>>>>> 0c6919eb
     def __len__(self) -> int:
         """The number of images in the dataset.
 
