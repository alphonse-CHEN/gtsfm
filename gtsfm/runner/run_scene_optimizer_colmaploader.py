import argparse

import gtsfm.utils.logger as logger_utils
from gtsfm.loader.colmap_loader import ColmapLoader
from gtsfm.loader.loader_base import LoaderBase
from gtsfm.runner.gtsfm_runner_base import GtsfmRunnerBase

logger = logger_utils.get_logger()


<<<<<<< HEAD
def run_scene_optimizer(args: argparse.Namespace) -> None:
    """ """
    start = time.time()

    with hydra.initialize_config_module(config_module="gtsfm.configs"):
        # config is relative to the gtsfm module
        cfg = hydra.compose(config_name=args.config_name)
=======
class GtsfmRunnerColmapLoader(GtsfmRunnerBase):
    def __init__(self):
        super(GtsfmRunnerColmapLoader, self).__init__(
            tag="GTSFM with intrinsics and image names stored in COLMAP-format"
        )
>>>>>>> fae4b0be

    def construct_argparser(self) -> argparse.ArgumentParser:
        parser = super(GtsfmRunnerColmapLoader, self).construct_argparser()

        parser.add_argument(
            "--images_dir", type=str, required=True, help="path to directory containing png, jpeg, or jpg images files"
        )
        parser.add_argument(
            "--colmap_files_dirpath",
            type=str,
            required=True,
            help="path to directory containing images.txt, points3D.txt, and cameras.txt",
        )

        return parser

    def construct_loader(self) -> LoaderBase:
        loader = ColmapLoader(
            colmap_files_dirpath=self.parsed_args.colmap_files_dirpath,
            images_dir=self.parsed_args.images_dir,
            max_frame_lookahead=self.parsed_args.max_frame_lookahead,
            max_resolution=self.parsed_args.max_resolution,
        )

        return loader


if __name__ == "__main__":
<<<<<<< HEAD

    parser = argparse.ArgumentParser(description="GTSFM with intrinsics and image names stored in COLMAP-format")
    parser.add_argument(
        "--images_dir", type=str, required=True, help="path to directory containing png, jpeg, or jpg images files"
    )
    parser.add_argument(
        "--colmap_files_dirpath",
        type=str,
        required=True,
        help="path to directory containing images.txt, points3D.txt, and cameras.txt",
    )
    parser.add_argument(
        "--max_frame_lookahead",
        type=int,
        default=1,
        help="maximum number of consecutive frames to consider for matching/co-visibility",
    )
    parser.add_argument(
        "--num_workers",
        type=int,
        default=1,
        help="Number of workers to start (processes, by default)",
    )
    parser.add_argument(
        "--threads_per_worker",
        type=int,
        default=1,
        help="Number of threads per each worker",
    )
    parser.add_argument(
        "--config_name",
        type=str,
        default="deep_front_end.yaml",
        help="Choose sift_front_end.yaml or deep_front_end.yaml",
    )
    parser.add_argument(
        "--max_resolution",
        type=int,
        default=760,
        help="integer representing maximum length of image's short side"
        " e.g. for 1080p (1920 x 1080), max_resolution would be 1080",
    )
    args = parser.parse_args()
    try:
        run_scene_optimizer(args)
    except Exception:
        logger.info("GTSFM was unsuccessful. Try providing more images.")
=======
    runner = GtsfmRunnerColmapLoader()
    runner.run()
>>>>>>> fae4b0be
<|MERGE_RESOLUTION|>--- conflicted
+++ resolved
@@ -8,21 +8,11 @@
 logger = logger_utils.get_logger()
 
 
-<<<<<<< HEAD
-def run_scene_optimizer(args: argparse.Namespace) -> None:
-    """ """
-    start = time.time()
-
-    with hydra.initialize_config_module(config_module="gtsfm.configs"):
-        # config is relative to the gtsfm module
-        cfg = hydra.compose(config_name=args.config_name)
-=======
 class GtsfmRunnerColmapLoader(GtsfmRunnerBase):
     def __init__(self):
         super(GtsfmRunnerColmapLoader, self).__init__(
             tag="GTSFM with intrinsics and image names stored in COLMAP-format"
         )
->>>>>>> fae4b0be
 
     def construct_argparser(self) -> argparse.ArgumentParser:
         parser = super(GtsfmRunnerColmapLoader, self).construct_argparser()
@@ -51,55 +41,5 @@
 
 
 if __name__ == "__main__":
-<<<<<<< HEAD
-
-    parser = argparse.ArgumentParser(description="GTSFM with intrinsics and image names stored in COLMAP-format")
-    parser.add_argument(
-        "--images_dir", type=str, required=True, help="path to directory containing png, jpeg, or jpg images files"
-    )
-    parser.add_argument(
-        "--colmap_files_dirpath",
-        type=str,
-        required=True,
-        help="path to directory containing images.txt, points3D.txt, and cameras.txt",
-    )
-    parser.add_argument(
-        "--max_frame_lookahead",
-        type=int,
-        default=1,
-        help="maximum number of consecutive frames to consider for matching/co-visibility",
-    )
-    parser.add_argument(
-        "--num_workers",
-        type=int,
-        default=1,
-        help="Number of workers to start (processes, by default)",
-    )
-    parser.add_argument(
-        "--threads_per_worker",
-        type=int,
-        default=1,
-        help="Number of threads per each worker",
-    )
-    parser.add_argument(
-        "--config_name",
-        type=str,
-        default="deep_front_end.yaml",
-        help="Choose sift_front_end.yaml or deep_front_end.yaml",
-    )
-    parser.add_argument(
-        "--max_resolution",
-        type=int,
-        default=760,
-        help="integer representing maximum length of image's short side"
-        " e.g. for 1080p (1920 x 1080), max_resolution would be 1080",
-    )
-    args = parser.parse_args()
-    try:
-        run_scene_optimizer(args)
-    except Exception:
-        logger.info("GTSFM was unsuccessful. Try providing more images.")
-=======
     runner = GtsfmRunnerColmapLoader()
-    runner.run()
->>>>>>> fae4b0be
+    runner.run()