--- conflicted
+++ resolved
@@ -332,7 +332,6 @@
             )
             correspondence_generation_duration_sec = time.time() - correspondence_generation_start_time
 
-<<<<<<< HEAD
         with performance_report(filename="intrinsics-estimator-dask-report.html"):
             intrin_estimator = intrinsics_estimator.IntrinsicsEstimator(verification_threshold_px=4)
             intrinsics, intrin_estim_metrics = intrinsics_estimator.run_intrinsics_estimator_as_futures(
@@ -348,9 +347,7 @@
             )
 
         with performance_report(filename="two-view-estimator-dask-report.html"):
-=======
             two_view_estimation_start_time = time.time()
->>>>>>> 9d43085b
             two_view_results_dict = run_two_view_estimator_as_futures(
                 client,
                 self.scene_optimizer.two_view_estimator,
