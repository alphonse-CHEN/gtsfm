--- conflicted
+++ resolved
@@ -123,9 +123,6 @@
         """Run the SceneOptimizer."""
         start_time = time.time()
 
-<<<<<<< HEAD
-        image_pair_indices = self.retriever.run(self.loader)
-=======
         # create dask client
         cluster = LocalCluster(
             n_workers=self.parsed_args.num_workers, threads_per_worker=self.parsed_args.threads_per_worker
@@ -147,7 +144,6 @@
             gt_wTi_list=self.loader.get_gt_poses(),
             matching_regime=ImageMatchingRegime(self.parsed_args.matching_regime),
         )
->>>>>>> 28ef8d5e
 
         keypoints_list = []
         descriptors_list = []
