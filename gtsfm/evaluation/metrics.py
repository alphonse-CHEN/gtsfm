"""Classes to store metrics computed in different GTSfM modules.

The GtsfmMetric class stores a single metric, and the GtsfmMetricsGroup stores a list of metrics.
These classes are used to compute statistics on the metrics (min, max, etc), 
save them to JSON, parse metrics from JSON, and plot them.

Authors: Akshay Krishnan
"""

from __future__ import annotations

import json
from enum import Enum
from typing import Any, Dict, List, Optional, Union

import numpy as np

import gtsfm.utils.io as io
import gtsfm.utils.logger as logger_utils

# Keys to access data and summary in the dictionary representation of metrics.
FULL_DATA_KEY = "full_data"
SUMMARY_KEY = "summary"

# Type hint for a 1D distribution
Distribution1D = Union[np.ndarray, List[Union[int, float]]]

logger = logger_utils.get_logger()


class GtsfmMetric:
    """Class to store a metric computed in a GTSfM module.

    A GtsfmMetric has a name and data which can either be a scalar or a 1D distribution.
    A metric can be represented as a dictionary for serialization.
    A scalar metric is represented as : {"metric_name": metric_value}
    A 1D distribution metric is represented as:
    {
        "metric_name": {
            "full_data": [list of values] (optional)
            "summary": {
                "min": min value
                "max": max value
                "median": median value
                "mean": mean value
                "stddev": standard deviation value
                "histogram": {} (OR) "quartiles": {}
            }
        }
    }
    For a 1D distribution, storing all the values of the metric is optional, as this can be large.
    The summary contains either a histogram or quartiles of the distribution depending on how it is to be plotted.
    When a 1D metric is first created, it is constructed using full_data, but if is parsed from a dict,
    it can also be constructed using just the summary.
    """

    class PlotType(Enum):
        """Used to select how the metric is to be plotted. Also decides the format of the summary.
        Example: Summaries of box plots store quartiles, and histogram plotted metrics store a histogram.
        """

        BAR = 1  # For scalars
        BOX = 2  # For 1D distributions
        HISTOGRAM = 3  # For 1D distributions

    def __init__(
        self,
        name: str,
        data: Optional[Union[float, Distribution1D]] = None,
        summary: Optional[Dict[str, Any]] = None,
        store_full_data: bool = True,
        plot_type: PlotType = None,
    ) -> GtsfmMetric:
        """Creates a GtsfmMetric.
        Args:
             name: name of the metric
             data: All values of the metric, optional for 1D distributions, uses summary if not provided.
             summary: A summary dict of the metric, generated previously using the same class.
                      Has to be provided if data = None.
             store_full_data: Whether all the values are to be stored or only summary is required. True by default.
             plot_type: The plot to use for visualization of the metric.
                        Defaults:
                           PlotType.BAR if data is a scalar
                           PlotType.BOX if data is a distribution (other option is PlotType.HISTOGRAM)
                         It is inferred from the summary if plot_type is not provided and summary is.
        """
        if summary is None and data is None:
            raise ValueError("Data and summary cannot both be None.")

        self._name = name
        if data is not None:
            # Cast to a numpy array
            if not isinstance(data, np.ndarray):
                data = np.array(data)
            if data.ndim > 1:
                raise ValueError("Metrics must be scalars on 1D-distributions.")

            # Save dimension and plot_type for data
            self._dim = data.ndim
            plot_types_for_dim = self._get_plot_types_for_dim(self._dim)
            if plot_type is None:
                if summary is not None:
                    self._plot_type = self.PlotType.HISTOGRAM if "histogram" in summary else self.PlotType.BOX
                else:
                    self._plot_type = plot_types_for_dim[0]
            elif plot_type in plot_types_for_dim:
                self._plot_type = plot_type
            else:
                raise ValueError("Unsupported plot type for the data dimension")

            # Create a summary if the data is a 1D distribution
            if self._dim == 1:
                self._summary = self._create_summary(data)

            # Store full data only if its a scalar or if asked to.
            if self._dim == 0 or store_full_data:
                self._data = data
            else:
                self._data = None
        else:
            # Metrics created from summary alone are 1D distribution metrics
            self._dim = 1
            self._summary = summary
            self._plot_type = self.PlotType.HISTOGRAM if "histogram" in summary else self.PlotType.BOX
            self._data = None

    @property
    def name(self) -> str:
        return self._name

    @property
    def data(self) -> np.ndarray:
        return self._data

    @property
    def plot_type(self) -> PlotType:
        return self._plot_type

    @property
    def dim(self) -> int:
        return self._dim

    @property
    def summary(self) -> Dict[str, Any]:
        return self._summary

    def _get_plot_types_for_dim(self, dim: int) -> List[PlotType]:
        if dim == 0:
            return [self.PlotType.BAR]
        if dim == 1:
            return [self.PlotType.BOX, self.PlotType.HISTOGRAM]
        return []

    def _create_summary(self, data: np.ndarray) -> Dict[str, Any]:
        """Creates a summary of the given data.

        This is useful for analysis as data can be very large. The summary is a dict contains the following fields:
            - Min, max, median of data
            - Mean and std dev of data
            - Either quartiles or histogram of the data depending on plot_type of this metric.

        Args:
            data: 1D array of all values of the metric

        Returns:
            summary as a dict that can be serialized to JSON for storage.
        """
        if data.ndim != 1:
            raise ValueError("Metric must be a 1D distribution to get summary.")
        if data.size == 0:
<<<<<<< HEAD
            summary = {"min": None, "max": None, "median": None, "mean": None, "stddev": None}
            return summary
=======
            return {"min": np.NaN, "max": np.NaN, "median": np.NaN, "mean": np.NaN, "stddev": np.NaN}

>>>>>>> ef72ee3f
        summary = {
            "min": np.nanmin(data).tolist(),
            "max": np.nanmax(data).tolist(),
            "median": np.nanmedian(data).tolist(),
            "mean": np.nanmean(data).tolist(),
            "stddev": np.nanstd(data).tolist(),
        }
        if self._plot_type == self.PlotType.BOX:
            summary.update({"quartiles": get_quartiles_dict(data)})
        elif self._plot_type == self.PlotType.HISTOGRAM:
            summary.update({"histogram": get_histogram_dict(data)})
        return summary

    def get_metric_as_dict(self) -> Dict[str, Any]:
        """Provides a dictionary representation of the metric that can be serialized to JSON.

        The dict contains a single element, for which the key is the name of the metric.
        If metric is a distribution, the dict is in the below format:
        {
            metric_name: {
               FULL_DATA_KEY: [.. raw data if stored ..]
               SUMMARY_KEY: {
                    .. summary (stats) of distribution ..
               }
            }
        }
        If the metric is scalar, it is stored simply as {metric_name: value}.

        Returns:
            The metric as a dict representation explained above.
        """
        if self._dim == 0:
            return {self._name: self._data.tolist()}

        metric_dict = {SUMMARY_KEY: self.summary}
        if self._data is not None:
            metric_dict[FULL_DATA_KEY] = self._data.tolist()
        return {self._name: metric_dict}

    def save_to_json(self, json_filename: str) -> None:
        """Saves this metric's dict representation to a JSON file.

        Args:
            Path to the json file.
        """
        io.save_json_file(json_filename, self.get_metric_as_dict())

    @classmethod
    def parse_from_dict(cls, metric_dict: Dict[str, Any]) -> GtsfmMetric:
        """Creates a GtsfmMetric by parsing a dict representation.

        It is assumed that the dict representation is the format created by GtsfmMetric.

        Args:
            metric_dict: Dict representation of the metric.

        Returns:
            Parsed GtsfmMetric instance.
        """
        if len(metric_dict) != 1:
            raise AttributeError("Input metric dict should have a single key-value pair.")

        metric_name = list(metric_dict.keys())[0]
        metric_value = metric_dict[metric_name]

        # 1D distribution metrics
        if isinstance(metric_value, dict):
            data = None
            summary = None
            if FULL_DATA_KEY in metric_value:
                data = metric_value[FULL_DATA_KEY]
            if SUMMARY_KEY in metric_value:
                summary = metric_value[SUMMARY_KEY]
            return cls(metric_name, data=data, summary=summary)

        # Scalar metrics
        return cls(metric_name, metric_value)


class GtsfmMetricsGroup:
    """Stores a list of `GtsfmMetric`s.

    A GtsfmMetricsGroup comprises a list of metrics that are semantically related, so that they can be
    given a name, saved and plotted together. This is the case when the metrics belong to the same Gtsfm module.

    A GtsfmMetricsGroup can be represented as a dictionary that can be serialized:
    {
        "metrics_group_name": {
            dictionary repesentation of metric1,
            dictionary repesentation of metric2,
            ...
        }
    }
    """

    def __init__(self, name: str, metrics: List[GtsfmMetric]) -> GtsfmMetricsGroup:
        self._name = name
        self._metrics = metrics

    @property
    def name(self) -> str:
        return self._name

    @property
    def metrics(self) -> List[GtsfmMetric]:
        return self._metrics

    def add_metric(self, metric: GtsfmMetric) -> None:
        self._metrics.append(metric)

    def add_metrics(self, metrics: List[GtsfmMetric]) -> None:
        self._metrics.extend(metrics)

    def extend(self, metrics_group: GtsfmMetricsGroup) -> None:
        self._metrics.extend(metrics_group.metrics)

    def get_metrics_as_dict(self) -> Dict[str, Dict[str, Any]]:
        """Creates the dictionary representation of the metrics group.

        This is the below format:
        {
            "metrics_group_name": {
                "metric1_name": metric1_dict
                "metric2_name": metric2_dict
                ...
            }
        }

        Returns:
            metrics group dictionary representation.
        """
        metrics_dict = {}
        for metric in self._metrics:
            metrics_dict.update(metric.get_metric_as_dict())
        return {self._name: metrics_dict}

    def save_to_json(self, path: str) -> None:
        """Saves the dictionary representation of the metrics group to json.

        Args:
            path: path to json file.
        """
        io.save_json_file(path, self.get_metrics_as_dict())

    @classmethod
    def parse_from_dict(cls, metrics_group_dict: Dict[str, Any]) -> GtsfmMetricsGroup:
        """Creates a metric group from its dictionary representation.

        Args:
            metrics_group_dict: Dictionary representation generated by get_metrics_as_dict().

        Returns:
            A new GtsfmMetricsGroup parsed from the dict.
        """
        if len(metrics_group_dict) != 1:
            raise AttributeError("Metrics group dict must have a single key-value pair.")
        metrics_group_name = list(metrics_group_dict.keys())[0]
        metrics_dict = metrics_group_dict[metrics_group_name]
        gtsfm_metrics_list = []
        for metric_name, metric_value in metrics_dict.items():
            gtsfm_metrics_list.append(GtsfmMetric.parse_from_dict({metric_name: metric_value}))
        return GtsfmMetricsGroup(metrics_group_name, gtsfm_metrics_list)

    @classmethod
    def parse_from_json(cls, json_filename: str) -> GtsfmMetricsGroup:
        """Loads the JSON file that contains the metrics group represented as dict and parses it.

        Args:
            json_filename: Path to the JSON file.
        Returns:
            A new GtsfmMetricsGroup parsed from the JSON.
        """
        with open(json_filename) as f:
            metric_group_dict = json.load(f)
        return cls.parse_from_dict(metric_group_dict)


def get_histogram_dict(data: np.ndarray) -> Dict[str, Union[float, int]]:
    """Returns the histogram of data as a dictionary.

    If the data is float, the keys of the dictionary are interval buckets.
    If the data is int, the keys are also int.

    Args:
        data: 1D array of all values of the metric

    Returns:
        Histogram of data as a dict from bucket to count.
    """
    if data.size == 0:
        logger.info("Requested histogram for empty data metric, returning None.")
        return None
    if isinstance(data.tolist()[0], int):
        # One bin for each integer
        bins = int(np.max(data) - np.min(data) + 1)
        discrete = True
    else:
        bins = 10
        discrete = False
    count, bins = np.histogram(data, bins=bins)
    count = count.tolist()
    bins = bins.tolist()
    bins_lower = bins[:-1]
    bins_upper = bins[1:]

    histogram = {}
    for i in range(len(count)):
        if discrete:
            key = str(int(bins_lower[i]))
        else:
            key = "%.2f-%.2f" % (bins_lower[i], bins_upper[i])
        histogram[key] = count[i]
    return histogram


def get_quartiles_dict(data: np.ndarray) -> Dict[int, float]:
    """Returns quartiles for the provided data as a dict.

    Args:
        data: 1D distribution of metric values

    Returns:
        Quartiles of the data as a dict where keys are q0, q1, q2, q3, and q4
    """
    query = list(range(0, 101, 25))
    quartiles = np.percentile(data, query)
    output = {}
    for i, q in enumerate(query):
        output["q" + str(i)] = quartiles[i].tolist()
    return output<|MERGE_RESOLUTION|>--- conflicted
+++ resolved
@@ -168,13 +168,8 @@
         if data.ndim != 1:
             raise ValueError("Metric must be a 1D distribution to get summary.")
         if data.size == 0:
-<<<<<<< HEAD
-            summary = {"min": None, "max": None, "median": None, "mean": None, "stddev": None}
-            return summary
-=======
             return {"min": np.NaN, "max": np.NaN, "median": np.NaN, "mean": np.NaN, "stddev": np.NaN}
 
->>>>>>> ef72ee3f
         summary = {
             "min": np.nanmin(data).tolist(),
             "max": np.nanmax(data).tolist(),
