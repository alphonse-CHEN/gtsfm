"""Estimator which operates on a pair of images to compute relative pose and verified indices.

Authors: Ayush Baid, John Lambert
"""
import logging
from typing import Dict, Optional, Tuple

import dask
import numpy as np
import cv2
import trimesh
from dask.delayed import Delayed
from gtsam import Cal3Bundler, Pose3, Rot3, Unit3, PinholeCameraCal3Bundler

import gtsfm.utils.geometry_comparisons as comp_utils
import gtsfm.utils.logger as logger_utils
import gtsfm.utils.metrics as metric_utils
import gtsfm.utils.verification as verification_utils
from gtsfm.common.keypoints import Keypoints
from gtsfm.common.two_view_estimation_report import TwoViewEstimationReport
from gtsfm.frontend.inlier_support_processor import InlierSupportProcessor
from gtsfm.frontend.matcher.matcher_base import MatcherBase
from gtsfm.frontend.verifier.verifier_base import VerifierBase
from gtsfm.evaluation.metrics import GtsfmMetric, GtsfmMetricsGroup


logger = logger_utils.get_logger()

mpl_logger = logging.getLogger("matplotlib")
mpl_logger.setLevel(logging.WARNING)

pil_logger = logging.getLogger("PIL")
pil_logger.setLevel(logging.INFO)

EPSILON = 1e-6


<<<<<<< HEAD
@dataclass(frozen=False)
class TwoViewEstimationReport:
    """Information about verifier result on an edge between two nodes (i1,i2).

    In the spirit of COLMAP's Report class:
    https://github.com/colmap/colmap/blob/dev/src/optim/ransac.h#L82

    Inlier ratio is defined in Heinly12eccv: https://www.cs.unc.edu/~jheinly/publications/eccv2012-heinly.pdf
    or in Slide 59: https://www.cc.gatech.edu/~afb/classes/CS4495-Fall2014/slides/CS4495-Ransac.pdf

    Args:
        v_corr_idxs: verified correspondence indices.
        num_inliers_est_model: #correspondences consistent with estimated model (not necessarily "correct")
        inlier_ratio_est_model: #matches consistent with est. model / # putative matches, i.e.
           measures how consistent the model is with the putative matches.
        num_inliers_gt_model: measures how well the verification worked, w.r.t. GT, i.e. #correct correspondences.
        inlier_ratio_gt_model: #correct matches/#putative matches. Only defined if GT relative pose provided.
        v_corr_idxs_inlier_mask_gt: Mask of which verified correspondences are classified as correct under
            Sampson error (using GT epipolar geometry).
        R_error_deg: relative pose error w.r.t. GT. Only defined if GT poses provided.
        U_error_deg: relative translation error w.r.t. GT. Only defined if GT poses provided.
        i2Ri1: relative rotation.
        i2Ui1: relative translation direction.
    """

    v_corr_idxs: np.ndarray
    num_inliers_est_model: float
    inlier_ratio_est_model: Optional[float] = None  # TODO: make not optional (pass from verifier)
    num_inliers_gt_model: Optional[float] = None
    inlier_ratio_gt_model: Optional[float] = None
    v_corr_idxs_inlier_mask_gt: Optional[np.ndarray] = None
    R_error_deg: Optional[float] = None
    U_error_deg: Optional[float] = None
    i2Ri1: Optional[Rot3] = None
    i2Ui1: Optional[Unit3] = None
    reproj_error_gt_model: Optional[np.ndarray] = None
    inlier_avg_reproj_error_gt_model: Optional[float] = None
    outlier_avg_reproj_error_gt_model: Optional[float] = None


=======
>>>>>>> 98d2e7f5
class TwoViewEstimator:
    """Wrapper for running two-view relative pose estimation on image pairs in the dataset."""

    def __init__(
        self,
        matcher: MatcherBase,
        verifier: VerifierBase,
        inlier_support_processor: InlierSupportProcessor,
        eval_threshold_px: float,
    ) -> None:
        """Initializes the two-view estimator from matcher and verifier.

        Args:
            matcher: matcher to use.
            verifier: verifier to use.
            inlier_support_processor: post-processor that uses information about RANSAC support to filter out pairs.
            eval_threshold_px: distance threshold for marking a correspondence pair as inlier during evaluation
                (not during estimation).
        """
        self._matcher = matcher
        self._verifier = verifier
        self.processor = inlier_support_processor
        self._corr_metric_dist_threshold = eval_threshold_px

    def get_corr_metric_dist_threshold(self) -> float:
        """Getter for the distance threshold used in the metric for correct correspondences."""
        return self._corr_metric_dist_threshold

    def create_computation_graph(
        self,
        keypoints_i1_graph: Delayed,
        keypoints_i2_graph: Delayed,
        descriptors_i1_graph: Delayed,
        descriptors_i2_graph: Delayed,
        camera_intrinsics_i1_graph: Delayed,
        camera_intrinsics_i2_graph: Delayed,
        im_shape_i1_graph: Delayed,
        im_shape_i2_graph: Delayed,
        wTi1_expected_graph: Optional[Delayed] = None,
        wTi2_expected_graph: Optional[Delayed] = None,
        scene_mesh_expected_graph: Optional[Delayed] = None,
    ) -> Tuple[Delayed, Delayed, Delayed, Optional[Delayed], Optional[Delayed], Optional[Delayed]]:
        """Create delayed tasks for matching and verification.

        Args:
            keypoints_i1_graph: keypoints for image i1.
            keypoints_i2_graph: keypoints for image i2.
            descriptors_i1_graph: corr. descriptors for image i1.
            descriptors_i2_graph: corr. descriptors for image i2.
            camera_intrinsics_i1_graph: intrinsics for camera i1.
            camera_intrinsics_i2_graph: intrinsics for camera i2.
            im_shape_i1_graph: image shape for image i1.
            im_shape_i2_graph: image shape for image i2.
            i2Ti1_expected_graph (optional): ground truth relative pose, used for evaluation if available. Defaults to
                                             None.

        Returns:
            Computed relative rotation wrapped as Delayed.
            Computed relative translation direction wrapped as Delayed.
            Indices of verified correspondences wrapped as Delayed.
            Two view report w/ verifier metrics wrapped as Delayed.
            Two view report w/ post-processor metrics wrapped as Delayed.
        """

        # graph for matching to obtain putative correspondences
        corr_idxs_graph = self._matcher.create_computation_graph(
            keypoints_i1_graph,
            keypoints_i2_graph,
            descriptors_i1_graph,
            descriptors_i2_graph,
            im_shape_i1_graph,
            im_shape_i2_graph,
        )

        # verification on putative correspondences to obtain relative pose
        # and verified correspondences
        # TODO: name this verified_correspondence_idxs (add note: everything here is delayed)
        (i2Ri1_graph, i2Ui1_graph, v_corr_idxs_graph, inlier_ratio_est_model) = self._verifier.create_computation_graph(
            keypoints_i1_graph,
            keypoints_i2_graph,
            corr_idxs_graph,
            camera_intrinsics_i1_graph,
            camera_intrinsics_i2_graph,
        )
        # gt_verifier_result = dask.delayed(ground_truth_verifier)(
        #     keypoints_i1_graph,
        #     keypoints_i2_graph,
        #     corr_idxs_graph,
        #     camera_intrinsics_i1_graph,
        #     camera_intrinsics_i2_graph,
        #     self._corr_metric_dist_threshold,
        #     wTi1_expected_graph,
        #     wTi2_expected_graph,
        #     scene_mesh_expected_graph,
        # )
        # i2Ri1_graph = gt_verifier_result[0]
        # i2Ui1_graph = gt_verifier_result[1]
        # v_corr_idxs_graph = gt_verifier_result[2]
        # inlier_ratio_est_model = gt_verifier_result[3]

        # if we have the expected GT data, evaluate the computed relative pose
        if wTi1_expected_graph is not None and wTi2_expected_graph is not None:
            i2Ti1_expected_graph = wTi2_expected_graph.between(wTi1_expected_graph)
            R_error_deg, U_error_deg = dask.delayed(compute_relative_pose_metrics, nout=2)(
                i2Ri1_graph, i2Ui1_graph, i2Ti1_expected_graph
            )
            v_corr_idxs_inlier_mask_gt, reproj_error_gt_model = dask.delayed(compute_correspondence_metrics, nout=2)(
                keypoints_i1_graph,
                keypoints_i2_graph,
                v_corr_idxs_graph,
                camera_intrinsics_i1_graph,
                camera_intrinsics_i2_graph,
                self._corr_metric_dist_threshold,
                wTi1_expected_graph,
                wTi2_expected_graph,
                scene_mesh_expected_graph,
            )
        else:
            R_error_deg, U_error_deg = None, None
            v_corr_idxs_inlier_mask_gt, reproj_error_gt_model = None, None

        two_view_report_graph = dask.delayed(generate_two_view_report)(
            inlier_ratio_est_model,
            v_corr_idxs_graph,
            R_error_deg=R_error_deg,
            U_error_deg=U_error_deg,
            v_corr_idxs_inlier_mask_gt=v_corr_idxs_inlier_mask_gt,
            reproj_error_gt_model=reproj_error_gt_model,
        )

        # Note: We name the output as _pp, as it represents a post-processed quantity.
        (
            i2Ri1_pp_graph,
            i2Ui1_pp_graph,
            v_corr_idxs_pp_graph,
            two_view_report_pp_graph,
        ) = self.processor.create_computation_graph(
            i2Ri1_graph, i2Ui1_graph, v_corr_idxs_graph, two_view_report_graph
        )
        # We provide both, as we will create reports for both.
        return (i2Ri1_pp_graph, i2Ui1_pp_graph, v_corr_idxs_pp_graph, two_view_report_graph, two_view_report_pp_graph)


def ground_truth_verifier(
    keypoints_i1: Keypoints,
    keypoints_i2: Keypoints,
    matches_i1i2: np.ndarray,
    intrinsics_i1: Cal3Bundler,
    intrinsics_i2: Cal3Bundler,
    dist_threshold: float,
    gt_wTi1: Pose3,
    gt_wTi2: Pose3,
    gt_scene_mesh: trimesh.Trimesh,
) -> Tuple[Optional[Rot3], Optional[Unit3], np.ndarray, float]:
    """Verify correspondences and compute relative pose using ground truth data."""
    logger.info("ground truth verifier")
    # Compute ground truth correspondences.
    gt_camera_i1 = PinholeCameraCal3Bundler(gt_wTi1, intrinsics_i1)
    gt_camera_i2 = PinholeCameraCal3Bundler(gt_wTi2, intrinsics_i2)
    inlier_mask, _ = metric_utils.mesh_inlier_correspondences(
        keypoints_i1.extract_indices(matches_i1i2[:, 0]),
        keypoints_i2.extract_indices(matches_i1i2[:, 1]),
        gt_camera_i1,
        gt_camera_i2,
        gt_scene_mesh,
        dist_threshold,
    )
    inlier_idxs = np.where(inlier_mask.ravel() == 1)[0]
    v_corr_idxs = matches_i1i2[inlier_idxs]
    logger.info("computed ground truth correspondences")

    if v_corr_idxs.shape[0] < 15:
        return None, None, np.array([], dtype=np.uint64), 0.0

    # Compute essential matrix.
    i2Ei1, _ = cv2.findEssentialMat(
        keypoints_i1.extract_indices(v_corr_idxs[:, 0]).coordinates,
        keypoints_i2.extract_indices(v_corr_idxs[:, 1]).coordinates,
        intrinsics_i1.K(),
        method=0,
    )
    logger.info("computed ground truth essential matrix")

    (i2Ri1, i2Ui1) = verification_utils.recover_relative_pose_from_essential_matrix(
        i2Ei1,
        keypoints_i1.coordinates[v_corr_idxs[:, 0]],
        keypoints_i2.coordinates[v_corr_idxs[:, 1]],
        intrinsics_i1,
        intrinsics_i2,
    )

    return i2Ri1, i2Ui1, v_corr_idxs, 1.0


def generate_two_view_report(
    inlier_ratio_est_model: float,
    v_corr_idxs: np.ndarray,
    R_error_deg: Optional[float] = None,
    U_error_deg: Optional[float] = None,
    v_corr_idxs_inlier_mask_gt: Optional[np.ndarray] = None,
    reproj_error_gt_model: Optional[np.ndarray] = None,
) -> TwoViewEstimationReport:
    """Wrapper around class constructor for Dask."""
    # Compute ground truth metrics.
    if v_corr_idxs_inlier_mask_gt is not None and reproj_error_gt_model is not None:
        num_inliers_gt_model = np.count_nonzero(v_corr_idxs_inlier_mask_gt)
        inlier_ratio_gt_model = (
            np.count_nonzero(v_corr_idxs_inlier_mask_gt) / v_corr_idxs.shape[0] if len(v_corr_idxs) > 0 else 0.0
        )
        inlier_avg_reproj_error_gt_model = np.mean(reproj_error_gt_model[v_corr_idxs_inlier_mask_gt])
        outlier_avg_reproj_error_gt_model = np.nanmean(
            reproj_error_gt_model[np.logical_not(v_corr_idxs_inlier_mask_gt)]
        )
    else:
        num_inliers_gt_model = 0
        inlier_ratio_gt_model = float("Nan")
        inlier_avg_reproj_error_gt_model = float("Nan")
        outlier_avg_reproj_error_gt_model = float("Nan")

    # Generate report.
    two_view_report = TwoViewEstimationReport(
        inlier_ratio_est_model=inlier_ratio_est_model,
        num_inliers_est_model=v_corr_idxs.shape[0],
        num_inliers_gt_model=num_inliers_gt_model,
        inlier_ratio_gt_model=inlier_ratio_gt_model,
        v_corr_idxs_inlier_mask_gt=v_corr_idxs_inlier_mask_gt,
        v_corr_idxs=v_corr_idxs,
        R_error_deg=R_error_deg,
        U_error_deg=U_error_deg,
        reproj_error_gt_model=reproj_error_gt_model,
        inlier_avg_reproj_error_gt_model=inlier_avg_reproj_error_gt_model,
        outlier_avg_reproj_error_gt_model=outlier_avg_reproj_error_gt_model,
    )
    return two_view_report


def compute_correspondence_metrics(
    keypoints_i1: Keypoints,
    keypoints_i2: Keypoints,
    corr_idxs_i1i2: np.ndarray,
    intrinsics_i1: Cal3Bundler,
    intrinsics_i2: Cal3Bundler,
    epipolar_distance_threshold: float,
    wTi1: Optional[Pose3] = None,
    wTi2: Optional[Pose3] = None,
    gt_scene_mesh: Optional[trimesh.Trimesh] = None,
) -> Tuple[Optional[np.ndarray], Optional[np.ndarray]]:
    """Compute the metrics for the generated verified correspondence.

    Args:
        keypoints_i1: detected keypoints in image i1.
        keypoints_i2: detected keypoints in image i2.
        corr_idxs_i1i2: indices of correspondences.
        intrinsics_i1: intrinsics for i1.
        intrinsics_i2: intrinsics for i2.
        i2Ti1: relative pose.
        epipolar_distance_threshold: max epipolar distance to qualify as a correct match.

    Returns:
        Number of inlier correspondences to ground truth epipolar geometry, i.e. #correct correspondences.
        Inlier Ratio, i.e. ratio of correspondences which are correct w.r.t. given relative pose.
        Mask of which verified correspondences are classified as correct under Sampson error
            (using GT epipolar geometry).
    """
    if corr_idxs_i1i2.size == 0:
        return None, None

    v_corr_idxs_inlier_mask_gt, reproj_error_gt_model = metric_utils.count_correct_correspondences(
        keypoints_i1.extract_indices(corr_idxs_i1i2[:, 0]),
        keypoints_i2.extract_indices(corr_idxs_i1i2[:, 1]),
        intrinsics_i1,
        intrinsics_i2,
        epipolar_distance_threshold,
        wTi1,
        wTi2,
        gt_scene_mesh,
    )
    return v_corr_idxs_inlier_mask_gt, reproj_error_gt_model


def compute_relative_pose_metrics(
    i2Ri1_computed: Optional[Rot3], i2Ui1_computed: Optional[Unit3], i2Ti1_expected: Pose3
) -> Tuple[Optional[float], Optional[float]]:
    """Compute the metrics on relative camera pose.

    Args:
        i2Ri1_computed: computed relative rotation.
        i2Ui1_computed: computed relative translation direction.
        i2Ti1_expected: expected relative pose.

    Returns:
        Rotation error, in degrees
        Unit translation error, in degrees
    """
    R_error_deg = comp_utils.compute_relative_rotation_angle(i2Ri1_computed, i2Ti1_expected.rotation())
    U_error_deg = comp_utils.compute_relative_unit_translation_angle(
        i2Ui1_computed, Unit3(i2Ti1_expected.translation())
    )

    return (R_error_deg, U_error_deg)


def aggregate_frontend_metrics(
    two_view_reports_dict: Dict[Tuple[int, int], Optional[TwoViewEstimationReport]],
    angular_err_threshold_deg: float,
    metric_group_name: str,
) -> None:
    """Aggregate the front-end metrics to log summary statistics.

    We define "pose error" as the maximum of the angular errors in rotation and translation, per:
        SuperGlue, CVPR 2020: https://arxiv.org/pdf/1911.11763.pdf
        Learning to find good correspondences. CVPR 2018:
        OA-Net, ICCV 2019:
        NG-RANSAC, ICCV 2019:

    Args:
        two_view_report_dict: report containing front-end metrics for each image pair.
        angular_err_threshold_deg: threshold for classifying angular error metrics as success.
        metric_group_name: name we will assign to the GtsfmMetricGroup returned by this fn.
    """
    num_image_pairs = len(two_view_reports_dict.keys())

    # all rotational errors in degrees
    rot3_angular_errors = []
    trans_angular_errors = []

    inlier_ratio_gt_model_all_pairs = []
    inlier_ratio_est_model_all_pairs = []
    num_inliers_gt_model_all_pairs = []
    num_inliers_est_model_all_pairs = []
    # populate the distributions
    for report in two_view_reports_dict.values():
        if report is None:
            continue
        rot3_angular_errors.append(report.R_error_deg)
        trans_angular_errors.append(report.U_error_deg)

        inlier_ratio_gt_model_all_pairs.append(report.inlier_ratio_gt_model)
        inlier_ratio_est_model_all_pairs.append(report.inlier_ratio_est_model)
        num_inliers_gt_model_all_pairs.append(report.num_inliers_gt_model)
        num_inliers_est_model_all_pairs.append(report.num_inliers_est_model)

    rot3_angular_errors = np.array(rot3_angular_errors, dtype=float)
    trans_angular_errors = np.array(trans_angular_errors, dtype=float)
    # count number of rot3 errors which are not None. Should be same in rot3/unit3
    num_valid_image_pairs = np.count_nonzero(~np.isnan(rot3_angular_errors))

    # compute pose errors by picking the max error from rot3 and unit3 errors
    pose_errors = np.maximum(rot3_angular_errors, trans_angular_errors)

    # check errors against the threshold
    success_count_rot3 = np.sum(rot3_angular_errors < angular_err_threshold_deg)
    success_count_unit3 = np.sum(trans_angular_errors < angular_err_threshold_deg)
    success_count_pose = np.sum(pose_errors < angular_err_threshold_deg)

    # count image pair entries where inlier ratio w.r.t. GT model == 1.
    all_correct = np.count_nonzero(
        [report.inlier_ratio_gt_model == 1.0 for report in two_view_reports_dict.values() if report is not None]
    )

    logger.debug(
        "[Two view optimizer] [Summary] Rotation success: %d/%d/%d",
        success_count_rot3,
        num_valid_image_pairs,
        num_image_pairs,
    )

    logger.debug(
        "[Two view optimizer] [Summary] Translation success: %d/%d/%d",
        success_count_unit3,
        num_valid_image_pairs,
        num_image_pairs,
    )

    logger.debug(
        "[Two view optimizer] [Summary] Pose success: %d/%d/%d",
        success_count_pose,
        num_valid_image_pairs,
        num_image_pairs,
    )

    logger.debug(
        "[Two view optimizer] [Summary] # Image pairs with 100%% inlier ratio:: %d/%d", all_correct, num_image_pairs
    )

    # TODO(akshay-krishnan): Move angular_err_threshold_deg and num_total_image_pairs to metadata.
    frontend_metrics = GtsfmMetricsGroup(
        metric_group_name,
        [
            GtsfmMetric("angular_err_threshold_deg", angular_err_threshold_deg),
            GtsfmMetric("num_total_image_pairs", int(num_image_pairs)),
            GtsfmMetric("num_valid_image_pairs", int(num_valid_image_pairs)),
            GtsfmMetric("rotation_success_count", int(success_count_rot3)),
            GtsfmMetric("translation_success_count", int(success_count_unit3)),
            GtsfmMetric("pose_success_count", int(success_count_pose)),
            GtsfmMetric("num_all_inlier_correspondences_wrt_gt_model", int(all_correct)),
            GtsfmMetric("rot3_angular_errors_deg", rot3_angular_errors),
            GtsfmMetric("trans_angular_errors_deg", trans_angular_errors),
            GtsfmMetric("pose_errors_deg", pose_errors),
            GtsfmMetric("inlier_ratio_wrt_gt_model", inlier_ratio_gt_model_all_pairs),
            GtsfmMetric("inlier_ratio_wrt_est_model", inlier_ratio_est_model_all_pairs),
            GtsfmMetric("num_inliers_est_model", num_inliers_est_model_all_pairs),
            GtsfmMetric("num_inliers_gt_model", num_inliers_gt_model_all_pairs),
        ],
    )
    return frontend_metrics<|MERGE_RESOLUTION|>--- conflicted
+++ resolved
@@ -35,49 +35,6 @@
 EPSILON = 1e-6
 
 
-<<<<<<< HEAD
-@dataclass(frozen=False)
-class TwoViewEstimationReport:
-    """Information about verifier result on an edge between two nodes (i1,i2).
-
-    In the spirit of COLMAP's Report class:
-    https://github.com/colmap/colmap/blob/dev/src/optim/ransac.h#L82
-
-    Inlier ratio is defined in Heinly12eccv: https://www.cs.unc.edu/~jheinly/publications/eccv2012-heinly.pdf
-    or in Slide 59: https://www.cc.gatech.edu/~afb/classes/CS4495-Fall2014/slides/CS4495-Ransac.pdf
-
-    Args:
-        v_corr_idxs: verified correspondence indices.
-        num_inliers_est_model: #correspondences consistent with estimated model (not necessarily "correct")
-        inlier_ratio_est_model: #matches consistent with est. model / # putative matches, i.e.
-           measures how consistent the model is with the putative matches.
-        num_inliers_gt_model: measures how well the verification worked, w.r.t. GT, i.e. #correct correspondences.
-        inlier_ratio_gt_model: #correct matches/#putative matches. Only defined if GT relative pose provided.
-        v_corr_idxs_inlier_mask_gt: Mask of which verified correspondences are classified as correct under
-            Sampson error (using GT epipolar geometry).
-        R_error_deg: relative pose error w.r.t. GT. Only defined if GT poses provided.
-        U_error_deg: relative translation error w.r.t. GT. Only defined if GT poses provided.
-        i2Ri1: relative rotation.
-        i2Ui1: relative translation direction.
-    """
-
-    v_corr_idxs: np.ndarray
-    num_inliers_est_model: float
-    inlier_ratio_est_model: Optional[float] = None  # TODO: make not optional (pass from verifier)
-    num_inliers_gt_model: Optional[float] = None
-    inlier_ratio_gt_model: Optional[float] = None
-    v_corr_idxs_inlier_mask_gt: Optional[np.ndarray] = None
-    R_error_deg: Optional[float] = None
-    U_error_deg: Optional[float] = None
-    i2Ri1: Optional[Rot3] = None
-    i2Ui1: Optional[Unit3] = None
-    reproj_error_gt_model: Optional[np.ndarray] = None
-    inlier_avg_reproj_error_gt_model: Optional[float] = None
-    outlier_avg_reproj_error_gt_model: Optional[float] = None
-
-
-=======
->>>>>>> 98d2e7f5
 class TwoViewEstimator:
     """Wrapper for running two-view relative pose estimation on image pairs in the dataset."""
 
@@ -116,9 +73,9 @@
         camera_intrinsics_i2_graph: Delayed,
         im_shape_i1_graph: Delayed,
         im_shape_i2_graph: Delayed,
-        wTi1_expected_graph: Optional[Delayed] = None,
-        wTi2_expected_graph: Optional[Delayed] = None,
-        scene_mesh_expected_graph: Optional[Delayed] = None,
+        gt_wTi1_graph: Optional[Delayed] = None,
+        gt_wTi2_graph: Optional[Delayed] = None,
+        gt_scene_mesh_graph: Optional[Delayed] = None,
     ) -> Tuple[Delayed, Delayed, Delayed, Optional[Delayed], Optional[Delayed], Optional[Delayed]]:
         """Create delayed tasks for matching and verification.
 
@@ -169,9 +126,9 @@
         #     camera_intrinsics_i1_graph,
         #     camera_intrinsics_i2_graph,
         #     self._corr_metric_dist_threshold,
-        #     wTi1_expected_graph,
-        #     wTi2_expected_graph,
-        #     scene_mesh_expected_graph,
+        #     gt_wTi1_graph,
+        #     gt_wTi2_graph,
+        #     gt_scene_mesh_graph,
         # )
         # i2Ri1_graph = gt_verifier_result[0]
         # i2Ui1_graph = gt_verifier_result[1]
@@ -179,8 +136,8 @@
         # inlier_ratio_est_model = gt_verifier_result[3]
 
         # if we have the expected GT data, evaluate the computed relative pose
-        if wTi1_expected_graph is not None and wTi2_expected_graph is not None:
-            i2Ti1_expected_graph = wTi2_expected_graph.between(wTi1_expected_graph)
+        if gt_wTi1_graph is not None and gt_wTi2_graph is not None:
+            i2Ti1_expected_graph = gt_wTi2_graph.between(gt_wTi1_graph)
             R_error_deg, U_error_deg = dask.delayed(compute_relative_pose_metrics, nout=2)(
                 i2Ri1_graph, i2Ui1_graph, i2Ti1_expected_graph
             )
@@ -191,9 +148,9 @@
                 camera_intrinsics_i1_graph,
                 camera_intrinsics_i2_graph,
                 self._corr_metric_dist_threshold,
-                wTi1_expected_graph,
-                wTi2_expected_graph,
-                scene_mesh_expected_graph,
+                gt_wTi1_graph,
+                gt_wTi2_graph,
+                gt_scene_mesh_graph,
             )
         else:
             R_error_deg, U_error_deg = None, None
@@ -214,9 +171,7 @@
             i2Ui1_pp_graph,
             v_corr_idxs_pp_graph,
             two_view_report_pp_graph,
-        ) = self.processor.create_computation_graph(
-            i2Ri1_graph, i2Ui1_graph, v_corr_idxs_graph, two_view_report_graph
-        )
+        ) = self.processor.create_computation_graph(i2Ri1_graph, i2Ui1_graph, v_corr_idxs_graph, two_view_report_graph)
         # We provide both, as we will create reports for both.
         return (i2Ri1_pp_graph, i2Ui1_pp_graph, v_corr_idxs_pp_graph, two_view_report_graph, two_view_report_pp_graph)
 
