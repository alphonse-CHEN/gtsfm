--- conflicted
+++ resolved
@@ -93,17 +93,8 @@
     def __map_to_calibration_variable(self, camera_idx: int) -> int:
         return 0 if self._shared_calib else camera_idx
 
-<<<<<<< HEAD
     def __reprojection_factors(self, initial_data: GtsfmData, is_fisheye_calibration: bool) -> NonlinearFactorGraph:
         """Generate reprojection factors using the tracks."""
-=======
-    def __construct_factor_graph(
-        self,
-        initial_data: GtsfmData,
-        absolute_pose_priors: List[Optional[PosePrior]],
-        relative_pose_priors: Dict[Tuple[int, int], PosePrior],
-    ) -> NonlinearFactorGraph:
->>>>>>> ae1e58bc
         graph = NonlinearFactorGraph()
 
         # noise model for measurements -- one pixel in u and v
@@ -132,13 +123,13 @@
         return graph
 
     def _between_factors(
-        self, relative_pose_priors: Dict[Tuple[int, int], Optional[PosePrior]], cameras_to_model: List[int]
+        self, relative_pose_priors: Dict[Tuple[int, int], PosePrior], cameras_to_model: List[int]
     ) -> NonlinearFactorGraph:
         """Generate BetweenFactors on relative poses for pose variables."""
         graph = NonlinearFactorGraph()
 
         for (i1, i2), i2Ti1_prior in relative_pose_priors.items():
-            if i2Ti1_prior is None or i1 not in cameras_to_model or i2 not in cameras_to_model:
+            if i1 not in cameras_to_model or i2 not in cameras_to_model:
                 continue
 
             graph.push_back(
@@ -212,7 +203,7 @@
         cameras_to_model: List[int],
         initial_data: GtsfmData,
         absolute_pose_priors: List[Optional[PosePrior]],
-        relative_pose_priors: Dict[Tuple[int, int], Optional[PosePrior]],
+        relative_pose_priors: Dict[Tuple[int, int], PosePrior],
     ) -> NonlinearFactorGraph:
         """Construct the factor graph with reprojection factors, BetweenFactors, and prior factors."""
         is_fisheye_calibration = isinstance(initial_data.get_camera(cameras_to_model[0]), PinholeCameraCal3Fisheye)
@@ -278,7 +269,7 @@
         self,
         initial_data: GtsfmData,
         absolute_pose_priors: List[Optional[PosePrior]],
-        relative_pose_priors: Dict[Tuple[int, int], Optional[PosePrior]],
+        relative_pose_priors: Dict[Tuple[int, int], PosePrior],
     ) -> List[int]:
         """Get the cameras which are to be modeled in the factor graph. We are using ability to add initial values as
         proxy for this function."""
