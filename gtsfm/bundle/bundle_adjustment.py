"""Factor-graph based formulation of Bundle adjustment and optimization.

Authors: Xiaolong Wu, John Lambert, Ayush Baid
"""
import logging
import time
from collections import Counter
from pathlib import Path
from typing import Dict, List, Optional, Set, Tuple

import dask
import gtsam
import numpy as np
from dask.delayed import Delayed
from gtsam import (
    BetweenFactorPose3,
    GeneralSFMFactor2Cal3Bundler,
    GeneralSFMFactor2Cal3Fisheye,
    NonlinearFactorGraph,
    PinholeCameraCal3Bundler,
    PinholeCameraCal3Fisheye,
    PriorFactorCal3Bundler,
    PriorFactorCal3Fisheye,
    PriorFactorPose3,
    SfmTrack,
    Values,
    symbol_shorthand,
)

import gtsfm.common.types as gtsfm_types
import gtsfm.utils.metrics as metrics_utils
import gtsfm.utils.tracks as track_utils
from gtsfm.common.gtsfm_data import GtsfmData
from gtsfm.common.pose_prior import PosePrior
from gtsfm.evaluation.metrics import GtsfmMetric, GtsfmMetricsGroup

METRICS_GROUP = "bundle_adjustment_metrics"

METRICS_PATH = Path(__file__).resolve().parent.parent.parent / "result_metrics"

"""In this file, we use the GTSAM's GeneralSFMFactor2 instead of GeneralSFMFactor because Factor2 enables decoupling
of the camera pose and the camera intrinsics, and hence gives an option to share the intrinsics between cameras.
"""

P = symbol_shorthand.P  # 3d point
X = symbol_shorthand.X  # camera pose
K = symbol_shorthand.K  # calibration

CAM_POSE3_DOF = 6  # 6 dof for pose of camera
CAM_CAL3BUNDLER_DOF = 3  # 3 dof for f, k1, k2 for intrinsics of camera
CAM_CAL3FISHEYE_DOF = 9
IMG_MEASUREMENT_DIM = 2  # 2d measurements (u,v) have 2 dof
POINT3_DOF = 3  # 3d points have 3 dof

<<<<<<< HEAD

# noise model params
CAM_POSE3_PRIOR_NOISE_SIGMA = 0.1
CAM_CAL3BUNDLER_PRIOR_NOISE_SIGMA = 1e-2  # essentially fixed
CAM_CAL3FISHEYE_PRIOR_NOISE_SIGMA = 1e-5  # essentially fixed
MEASUREMENT_NOISE_SIGMA = 1.0  # in pixels

=======
>>>>>>> 4e2fb73f
logger = logging.getLogger(__name__)


class BundleAdjustmentOptimizer:
    """Bundle adjustment using factor-graphs in GTSAM.

    This class refines global pose estimates and intrinsics of cameras, and also refines 3D point cloud structure given
    tracks from triangulation.

    Due to the process graph requiring separate classes for separate graph objects, this class is a superclass for
    TwoViewBundleAdjustment and GlobalBundleAdjustment (defined in gtsfm/bundle/).
    """

    def __init__(
        self,
        reproj_error_thresholds: List[Optional[float]] = [None],
        robust_measurement_noise: bool = False,
        shared_calib: bool = False,
        max_iterations: Optional[int] = None,
        cam_pose3_prior_noise_sigma: float = 0.1,
        calibration_prior_noise_sigma: float = 1e-5,
        measurement_noise_sigma: float = 1.0,
    ) -> None:
        """Initializes the parameters for bundle adjustment module.

        Args:
            reproj_error_thresholds (optional): List of reprojection error thresholds used to perform filtering after
                each global bundle adjustment step. Implicitly defines the number of global BA steps, e.g., if
                len(reproj_error_thresholds) == 1, only one step will be performed. If the threshold is None, no
                filtering on output data is performed. Defaults to None.
            robust_measurement_noise (optional): Flag to enable use of robust noise model for measurement noise.
                Defaults to False.
            shared_calib (optional): Flag to enable shared calibration across all cameras. Defaults to False.
            max_iterations (optional): Max number of iterations when optimizing the factor graph. None means no cap.
                Defaults to None.
            cam_pose3_prior_noise_sigma (optional): Camera Pose3 prior noise sigma.
            calibration_prior_noise_sigma (optional): Calibration prior noise sigma. Default to 1e-5, which is
                essentially fixed.
            measurement_noise_sigma (optional): Measurement noise sigma in pixel units.
        """
        self._reproj_error_thresholds = reproj_error_thresholds
        self._robust_measurement_noise = robust_measurement_noise
        self._shared_calib = shared_calib
        self._max_iterations = max_iterations
        self._cam_pose3_prior_noise_sigma = cam_pose3_prior_noise_sigma
        self._calibration_prior_noise_sigma = calibration_prior_noise_sigma
        self._measurement_noise_sigma = measurement_noise_sigma

    def __map_to_calibration_variable(self, camera_idx: int) -> int:
        return 0 if self._shared_calib else camera_idx

    def __reprojection_factors(self, initial_data: GtsfmData, is_fisheye_calibration: bool) -> NonlinearFactorGraph:
        """Generate reprojection factors using the tracks."""
        graph = NonlinearFactorGraph()

        # noise model for measurements -- one pixel in u and v
        measurement_noise = gtsam.noiseModel.Isotropic.Sigma(IMG_MEASUREMENT_DIM, self._measurement_noise_sigma)
        if self._robust_measurement_noise:
            measurement_noise = gtsam.noiseModel.Robust(gtsam.noiseModel.mEstimator.Huber(1.345), measurement_noise)

        sfm_factor_class = GeneralSFMFactor2Cal3Fisheye if is_fisheye_calibration else GeneralSFMFactor2Cal3Bundler
        for j in range(initial_data.number_tracks()):
            track = initial_data.get_track(j)  # SfmTrack
            # Retrieve the SfmMeasurement objects.
            for m_idx in range(track.numberMeasurements()):
                # `i` represents the camera index, and `uv` is the 2d measurement
                i, uv = track.measurement(m_idx)
                # Note use of shorthand symbols `X` and `P`.
                graph.push_back(
                    sfm_factor_class(
                        uv,
                        measurement_noise,
                        X(i),
                        P(j),
                        K(self.__map_to_calibration_variable(i)),
                    )
                )

        return graph

    def _between_factors(
        self, relative_pose_priors: Dict[Tuple[int, int], PosePrior], cameras_to_model: List[int]
    ) -> NonlinearFactorGraph:
        """Generate BetweenFactors on relative poses for pose variables."""
        graph = NonlinearFactorGraph()

        for (i1, i2), i2Ti1_prior in relative_pose_priors.items():
            if i1 not in cameras_to_model or i2 not in cameras_to_model:
                continue

            graph.push_back(
                BetweenFactorPose3(
                    X(i1),
                    X(i2),
                    i2Ti1_prior.value.inverse(),
                    gtsam.noiseModel.Diagonal.Sigmas(i2Ti1_prior.covariance),
                )
            )

        return graph

    def __pose_priors(
        self,
        absolute_pose_priors: List[Optional[PosePrior]],
        initial_data: GtsfmData,
        camera_for_origin: gtsfm_types.CAMERA_TYPE,
    ) -> NonlinearFactorGraph:
        """Generate prior factors (in the world frame) on pose variables."""
        graph = NonlinearFactorGraph()

        # TODO(Ayush): start using absolute prior factors.
        num_priors_added = 0

        if num_priors_added == 0:
            # Adding a prior to fix origin as no absolute prior exists.
            graph.push_back(
                PriorFactorPose3(
                    X(camera_for_origin),
                    initial_data.get_camera(camera_for_origin).pose(),
                    gtsam.noiseModel.Isotropic.Sigma(CAM_POSE3_DOF, self._cam_pose3_prior_noise_sigma),
                )
            )

        return graph

    def __calibration_priors(
        self, initial_data: GtsfmData, cameras_to_model: List[int], is_fisheye_calibration: bool
    ) -> NonlinearFactorGraph:
        """Generate prior factors on calibration parameters of the cameras."""
        graph = NonlinearFactorGraph()

        calibration_prior_factor_class = PriorFactorCal3Fisheye if is_fisheye_calibration else PriorFactorCal3Bundler
        calibration_prior_factor_dof = CAM_CAL3FISHEYE_DOF if is_fisheye_calibration else CAM_CAL3BUNDLER_DOF
        if self._shared_calib:
            graph.push_back(
                calibration_prior_factor_class(
                    K(self.__map_to_calibration_variable(cameras_to_model[0])),
                    initial_data.get_camera(cameras_to_model[0]).calibration(),
                    gtsam.noiseModel.Isotropic.Sigma(calibration_prior_factor_dof, self._calibration_prior_noise_sigma),
                )
            )
        else:
            for i in cameras_to_model:
                graph.push_back(
                    calibration_prior_factor_class(
                        K(self.__map_to_calibration_variable(i)),
                        initial_data.get_camera(i).calibration(),
                        gtsam.noiseModel.Isotropic.Sigma(
                            calibration_prior_factor_dof, self._calibration_prior_noise_sigma
                        ),
                    )
                )

        return graph

    def __construct_factor_graph(
        self,
        cameras_to_model: List[int],
        initial_data: GtsfmData,
        absolute_pose_priors: List[Optional[PosePrior]],
        relative_pose_priors: Dict[Tuple[int, int], PosePrior],
    ) -> NonlinearFactorGraph:
        """Construct the factor graph with reprojection factors, BetweenFactors, and prior factors."""
        is_fisheye_calibration = isinstance(initial_data.get_camera(cameras_to_model[0]), PinholeCameraCal3Fisheye)

        graph = NonlinearFactorGraph()

        # Create a factor graph.
        graph.push_back(
            self.__reprojection_factors(initial_data=initial_data, is_fisheye_calibration=is_fisheye_calibration)
        )
        graph.push_back(
            self._between_factors(relative_pose_priors=relative_pose_priors, cameras_to_model=cameras_to_model)
        )
        graph.push_back(
            self.__pose_priors(
                absolute_pose_priors=absolute_pose_priors,
                initial_data=initial_data,
                camera_for_origin=cameras_to_model[0],
            )
        )
        graph.push_back(self.__calibration_priors(initial_data, cameras_to_model, is_fisheye_calibration))

        # Also add a prior on the position of the first landmark to fix the scale
        graph.push_back(
            gtsam.PriorFactorPoint3(
                P(0), initial_data.get_track(0).point3(), gtsam.noiseModel.Isotropic.Sigma(POINT3_DOF, 0.1)
            )
        )

        return graph

    def __initial_values(self, initial_data: GtsfmData) -> Values:
        """Initialize all the variables in the factor graph."""
        initial_values = gtsam.Values()

        # Add each camera.
        for loop_idx, i in enumerate(initial_data.get_valid_camera_indices()):
            camera = initial_data.get_camera(i)
            initial_values.insert(X(i), camera.pose())
            if not self._shared_calib or loop_idx == 0:
                # add only one value if calibrations are shared
                initial_values.insert(K(self.__map_to_calibration_variable(i)), camera.calibration())

        # Add each SfmTrack.
        for j in range(initial_data.number_tracks()):
            track = initial_data.get_track(j)
            initial_values.insert(P(j), track.point3())

        return initial_values

    def __optimize_factor_graph(self, graph: NonlinearFactorGraph, initial_values: Values) -> Values:
        """Optimize the factor graph."""
        params = gtsam.LevenbergMarquardtParams()
        params.setVerbosityLM("ERROR")
        if self._max_iterations:
            params.setMaxIterations(self._max_iterations)
        lm = gtsam.LevenbergMarquardtOptimizer(graph, initial_values, params)

        result_values = lm.optimize()
        return result_values

    def __cameras_to_model(
        self,
        initial_data: GtsfmData,
        absolute_pose_priors: List[Optional[PosePrior]],
        relative_pose_priors: Dict[Tuple[int, int], PosePrior],
    ) -> List[int]:
        """Get the cameras which are to be modeled in the factor graph. We are using ability to add initial values as
        proxy for this function."""
        cameras: Set[int] = set(initial_data.get_valid_camera_indices())

        return sorted(list(cameras))

    def run_ba_stage_with_filtering(
        self,
        initial_data: GtsfmData,
        absolute_pose_priors: List[Optional[PosePrior]],
        relative_pose_priors: Dict[Tuple[int, int], PosePrior],
        reproj_error_thresh: Optional[float],
        verbose: bool = True,
    ) -> Tuple[GtsfmData, GtsfmData, List[bool], float]:
        """Runs bundle adjustment and optionally filters the resulting tracks by reprojection error."""
        cameras_to_model = self.__cameras_to_model(initial_data, absolute_pose_priors, relative_pose_priors)
        graph = self.__construct_factor_graph(
            cameras_to_model=cameras_to_model,
            initial_data=initial_data,
            absolute_pose_priors=absolute_pose_priors,
            relative_pose_priors=relative_pose_priors,
        )
        initial_values = self.__initial_values(initial_data=initial_data)
        result_values = self.__optimize_factor_graph(graph, initial_values)

        # Print error.
        final_error = graph.error(result_values)
        if verbose:
            logger.info("initial error: %.2f", graph.error(initial_values))
            logger.info("final error: %.2f", final_error)

        # Convert the `Values` results to a `GtsfmData` instance.
        optimized_data = values_to_gtsfm_data(result_values, initial_data, self._shared_calib)

        # Filter landmarks by reprojection error.
        if reproj_error_thresh is not None:
            if verbose:
                logger.info("[Result] Number of tracks before filtering: %d", optimized_data.number_tracks())
            filtered_result, valid_mask = optimized_data.filter_landmarks(reproj_error_thresh)
            if verbose:
                logger.info("[Result] Number of tracks after filtering: %d", filtered_result.number_tracks())

        else:
            valid_mask = [True] * optimized_data.number_tracks()
            filtered_result = optimized_data

        return optimized_data, filtered_result, valid_mask, final_error

    def run_ba(
        self,
        initial_data: GtsfmData,
        absolute_pose_priors: List[Optional[PosePrior]],
        relative_pose_priors: Dict[Tuple[int, int], PosePrior],
        verbose: bool = True,
    ) -> Tuple[GtsfmData, GtsfmData, List[bool]]:
        """Runs bundle adjustment by forming a factor graph and optimizing it using Levenberg–Marquardt optimization.

        Args:
            initial_data: Initialized cameras, tracks w/ their 3d landmark from triangulation.
            absolute_pose_priors: Priors to be used on cameras.
            relative_pose_priors: Priors on the pose between two cameras.
            verbose: Boolean flag to print out additional info for debugging.

        Results:
            Optimized camera poses, 3D point w/ tracks, and error metrics, aligned to GT (if provided).
            Optimized camera poses after filtering landmarks (and cameras with no remaining landmarks).
            Valid mask as a list of booleans, indicating for each input track whether it was below the re-projection
                threshold.
        """
        logger.info(
            "Input: %d tracks on %d cameras", initial_data.number_tracks(), len(initial_data.get_valid_camera_indices())
        )
        if initial_data.number_tracks() == 0 or len(initial_data.get_valid_camera_indices()) == 0:
            # no cameras or tracks to optimize, so bundle adjustment is not possible
            logger.error(
                "Bundle adjustment aborting, optimization cannot be performed without any tracks or any cameras."
            )
            return initial_data, initial_data, [False] * initial_data.number_tracks()

        num_ba_steps = len(self._reproj_error_thresholds)
        for step, reproj_error_thresh in enumerate(self._reproj_error_thresholds):
            # Use intermediate result as initial condition for next step.
            (optimized_data, filtered_result, valid_mask, final_error) = self.run_ba_stage_with_filtering(
                initial_data,
                absolute_pose_priors,
                relative_pose_priors,
                reproj_error_thresh,
                verbose,
            )
            # Print intermediate results.
            if num_ba_steps > 1:
                logger.info(
                    "[BA Step %d/%d] Error: %.2f, Number of tracks: %d"
                    % (step + 1, num_ba_steps, final_error, filtered_result.number_tracks())
                )

        return optimized_data, filtered_result, valid_mask

    def _run_ba_and_evaluate(
        self,
        initial_data: GtsfmData,
        absolute_pose_priors: List[Optional[PosePrior]],
        relative_pose_priors: Dict[Tuple[int, int], PosePrior],
        cameras_gt: List[Optional[gtsfm_types.CAMERA_TYPE]],
        save_dir: Optional[str] = None,
        verbose: bool = True,
    ) -> Tuple[GtsfmData, GtsfmData, List[bool], GtsfmMetricsGroup]:
        """Runs the equivalent of `run_ba()` and `evaluate()` in a single function, to enable time profiling."""
        logger.info(
            "Input: %d tracks on %d cameras", initial_data.number_tracks(), len(initial_data.get_valid_camera_indices())
        )
        if initial_data.number_tracks() == 0 or len(initial_data.get_valid_camera_indices()) == 0:
            # No cameras or tracks to optimize, so bundle adjustment is not possible.
            logger.error(
                "Bundle adjustment aborting, optimization cannot be performed without any tracks or any cameras."
            )
            return initial_data, initial_data, [False] * initial_data.number_tracks()
        step_times = []
        start_time = time.time()

        num_ba_steps = len(self._reproj_error_thresholds)
        for step, reproj_error_thresh in enumerate(self._reproj_error_thresholds):
            step_start_time = time.time()
            (optimized_data, filtered_result, valid_mask, final_error) = self.run_ba_stage_with_filtering(
                initial_data=initial_data,
                absolute_pose_priors=absolute_pose_priors,
                relative_pose_priors=relative_pose_priors,
                reproj_error_thresh=reproj_error_thresh,
                verbose=verbose,
            )
            step_times.append(time.time() - step_start_time)

            # Print intermediate results.
            if num_ba_steps > 1:
                logger.info(
                    "[BA Stage @ thresh=%.2f px %d/%d] Error: %.2f, Number of tracks: %d"
                    % (
                        reproj_error_thresh,
                        step + 1,
                        num_ba_steps,
                        final_error,
                        filtered_result.number_tracks(),
                    )
                )
        total_time = time.time() - start_time

        metrics = self.evaluate(optimized_data, filtered_result, cameras_gt, save_dir)
        for i, step_time in enumerate(step_times):
            metrics.add_metric(GtsfmMetric(f"step_{i}_run_duration_sec", step_time))
        metrics.add_metric(GtsfmMetric("total_run_duration_sec", total_time))

        return optimized_data, filtered_result, valid_mask, metrics

    def evaluate(
        self,
        unfiltered_data: GtsfmData,
        filtered_data: GtsfmData,
        cameras_gt: List[Optional[gtsfm_types.CAMERA_TYPE]],
        save_dir: Optional[str] = None,
    ) -> GtsfmMetricsGroup:
        """Computes metrics on the bundle adjustment result, and packages them in a GtsfmMetricsGroup object.

        Args:
            unfiltered_data: Optimized BA result, before filtering landmarks by reprojection error.
            filtered_data: Optimized BA result, after filtering landmarks and cameras.
            cameras_gt: Cameras with GT intrinsics and GT extrinsics.

        Returns:
            Metrics group containing metrics for both filtered and unfiltered BA results.
        """
        ba_metrics = GtsfmMetricsGroup(
            name=METRICS_GROUP, metrics=metrics_utils.get_stats_for_sfmdata(unfiltered_data, suffix="_unfiltered")
        )

        poses_gt = [cam.pose() if cam is not None else None for cam in cameras_gt]

        valid_poses_gt_count = len(poses_gt) - poses_gt.count(None)
        if valid_poses_gt_count == 0:
            return ba_metrics

        # align the sparse multi-view estimate after BA to the ground truth pose graph.
        aligned_filtered_data = filtered_data.align_via_Sim3_to_poses(wTi_list_ref=poses_gt)
        ba_pose_error_metrics = metrics_utils.compute_ba_pose_metrics(
            gt_wTi_list=poses_gt, ba_output=aligned_filtered_data, save_dir=save_dir
        )
        ba_metrics.extend(metrics_group=ba_pose_error_metrics)

        output_tracks_exit_codes = track_utils.classify_tracks3d_with_gt_cameras(
            tracks=aligned_filtered_data.get_tracks(), cameras_gt=cameras_gt
        )
        output_tracks_exit_codes_distribution = Counter(output_tracks_exit_codes)

        for exit_code, count in output_tracks_exit_codes_distribution.items():
            metric_name = "Filtered tracks triangulated with GT cams: {}".format(exit_code.name)
            ba_metrics.add_metric(GtsfmMetric(name=metric_name, data=count))

        ba_metrics.add_metrics(metrics_utils.get_stats_for_sfmdata(aligned_filtered_data, suffix="_filtered"))
        # ba_metrics.save_to_json(os.path.join(METRICS_PATH, "bundle_adjustment_metrics.json"))

        logger.info("[Result] Mean track length %.3f", np.mean(aligned_filtered_data.get_track_lengths()))
        logger.info("[Result] Median track length %.3f", np.median(aligned_filtered_data.get_track_lengths()))
        aligned_filtered_data.log_scene_reprojection_error_stats()

        return ba_metrics

    def create_computation_graph(
        self,
        sfm_data_graph: Delayed,
        absolute_pose_priors: List[Optional[PosePrior]],
        relative_pose_priors: Dict[Tuple[int, int], PosePrior],
        cameras_gt: List[Optional[gtsfm_types.CAMERA_TYPE]],
        save_dir: Optional[str] = None,
    ) -> Tuple[Delayed, Delayed]:
        """Create the computation graph for performing bundle adjustment.

        Args:
            sfm_data_graph: An GtsfmData object wrapped up using dask.delayed.
            absolute_pose_priors: Priors on the poses of the cameras (not delayed).
            relative_pose_priors: Priors on poses between cameras (not delayed).
            cameras_gt: Ground truth camera calibration & pose for each image/camera.
            save_dir: Directory where artifacts and plots should be saved to disk.

        Returns:
            GtsfmData aligned to GT (if provided), wrapped up using dask.delayed
            Metrics group for BA results, wrapped up using dask.delayed
        """

        _, filtered_sfm_data, _, metrics_graph = dask.delayed(self._run_ba_and_evaluate, nout=4)(
            sfm_data_graph,
            absolute_pose_priors,
            relative_pose_priors,
            cameras_gt,
            save_dir=save_dir,
        )
        return filtered_sfm_data, metrics_graph


def values_to_gtsfm_data(values: Values, initial_data: GtsfmData, shared_calib: bool) -> GtsfmData:
    """Cast results from the optimization to GtsfmData object.

    Args:
        values: Results of factor graph optimization.
        initial_data: Data used to generate the factor graph; used to extract information about poses and 3d points in
                      the graph.
        shared_calib: Flag indicating if calibrations were shared between the cameras.

    Returns:
        Optimized poses and landmarks.
    """
    result = GtsfmData(initial_data.number_images())

    is_fisheye_calibration = isinstance(initial_data.get_camera(0), PinholeCameraCal3Fisheye)
    if is_fisheye_calibration:
        cal3_value_extraction_lambda = lambda i: values.atCal3Fisheye(K(0 if shared_calib else i))
    else:
        cal3_value_extraction_lambda = lambda i: values.atCal3Bundler(K(0 if shared_calib else i))
    camera_class = PinholeCameraCal3Fisheye if is_fisheye_calibration else PinholeCameraCal3Bundler

    # add cameras
    for i in initial_data.get_valid_camera_indices():
        result.add_camera(
            i,
            camera_class(values.atPose3(X(i)), cal3_value_extraction_lambda(i)),
        )

    # add tracks
    for j in range(initial_data.number_tracks()):
        input_track = initial_data.get_track(j)

        # populate the result with optimized 3D point
        result_track = SfmTrack(values.atPoint3(P(j)))

        for measurement_idx in range(input_track.numberMeasurements()):
            i, uv = input_track.measurement(measurement_idx)
            result_track.addMeasurement(i, uv)

        result.add_track(result_track)

    return result<|MERGE_RESOLUTION|>--- conflicted
+++ resolved
@@ -52,16 +52,6 @@
 IMG_MEASUREMENT_DIM = 2  # 2d measurements (u,v) have 2 dof
 POINT3_DOF = 3  # 3d points have 3 dof
 
-<<<<<<< HEAD
-
-# noise model params
-CAM_POSE3_PRIOR_NOISE_SIGMA = 0.1
-CAM_CAL3BUNDLER_PRIOR_NOISE_SIGMA = 1e-2  # essentially fixed
-CAM_CAL3FISHEYE_PRIOR_NOISE_SIGMA = 1e-5  # essentially fixed
-MEASUREMENT_NOISE_SIGMA = 1.0  # in pixels
-
-=======
->>>>>>> 4e2fb73f
 logger = logging.getLogger(__name__)
 
 
