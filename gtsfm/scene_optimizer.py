"""The main class which integrates all the modules.

Authors: Ayush Baid, John Lambert
"""
import logging
import os
from pathlib import Path
from typing import Any, Dict, List, Optional, Tuple

import dask
import matplotlib
import numpy as np
import trimesh
from gtsam import Pose3, Similarity3
from dask.delayed import Delayed

import gtsfm.averaging.rotation.cycle_consistency as cycle_consistency
import gtsfm.evaluation.metrics_report as metrics_report
import gtsfm.two_view_estimator as two_view_estimator
import gtsfm.utils.ellipsoid as ellipsoid_utils
import gtsfm.utils.io as io_utils
import gtsfm.utils.logger as logger_utils
import gtsfm.utils.metrics as metrics_utils
import gtsfm.utils.viz as viz_utils
from gtsfm.common.gtsfm_data import GtsfmData
from gtsfm.averaging.rotation.cycle_consistency import EdgeErrorAggregationCriterion
from gtsfm.common.image import Image
from gtsfm.feature_extractor import FeatureExtractor
from gtsfm.multi_view_optimizer import MultiViewOptimizer
from gtsfm.two_view_estimator import TwoViewEstimator, TwoViewEstimationReport

matplotlib.use("Agg")

# base paths for storage
PLOT_BASE_PATH = Path(__file__).resolve().parent.parent / "plots"
METRICS_PATH = Path(__file__).resolve().parent.parent / "result_metrics"
RESULTS_PATH = Path(__file__).resolve().parent.parent / "results"

# plot paths
PLOT_CORRESPONDENCE_PATH = PLOT_BASE_PATH / "correspondences"
PLOT_BA_INPUT_PATH = PLOT_BASE_PATH / "ba_input"
PLOT_RESULTS_PATH = PLOT_BASE_PATH / "results"


# Paths to Save Output in React Folders.
REACT_METRICS_PATH = Path(__file__).resolve().parent.parent / "rtf_vis_tool" / "src" / "result_metrics"
REACT_RESULTS_PATH = Path(__file__).resolve().parent.parent / "rtf_vis_tool" / "public" / "results"

logger = logger_utils.get_logger()

mpl_logger = logging.getLogger("matplotlib")
mpl_logger.setLevel(logging.WARNING)

pil_logger = logging.getLogger("PIL")
pil_logger.setLevel(logging.INFO)

# number of digits (significant figures) to include in each entry of error metrics
PRINT_NUM_SIG_FIGS = 2


class SceneOptimizer:
    """Wrapper combining different modules to run the whole pipeline on a
    loader."""

    def __init__(
        self,
        feature_extractor: FeatureExtractor,
        two_view_estimator: TwoViewEstimator,
        multiview_optimizer: MultiViewOptimizer,
        save_two_view_correspondences_viz: bool,
        save_3d_viz: bool,
        save_gtsfm_data: bool,
        pose_angular_error_thresh: float,
    ) -> None:
        """pose_angular_error_thresh is given in degrees"""
        self.feature_extractor = feature_extractor
        self.two_view_estimator = two_view_estimator
        self.multiview_optimizer = multiview_optimizer

        self._save_two_view_correspondences_viz = save_two_view_correspondences_viz
        self._save_3d_viz = save_3d_viz

        self._save_gtsfm_data = save_gtsfm_data
        self._pose_angular_error_thresh = pose_angular_error_thresh

        # make directories for persisting data
        os.makedirs(PLOT_BASE_PATH, exist_ok=True)
        os.makedirs(METRICS_PATH, exist_ok=True)
        os.makedirs(RESULTS_PATH, exist_ok=True)

        os.makedirs(PLOT_CORRESPONDENCE_PATH, exist_ok=True)
        os.makedirs(PLOT_BA_INPUT_PATH, exist_ok=True)
        os.makedirs(PLOT_RESULTS_PATH, exist_ok=True)

        # Save duplicate directories within React folders.
        os.makedirs(REACT_RESULTS_PATH, exist_ok=True)
        os.makedirs(REACT_METRICS_PATH, exist_ok=True)

    def create_computation_graph(
        self,
        num_images: int,
        image_pair_indices: List[Tuple[int, int]],
        image_graph: List[Delayed],
        camera_intrinsics_graph: List[Delayed],
        image_shape_graph: List[Delayed],
        gt_cameras_graph: Optional[List[Delayed]] = None,
        gt_scene_mesh: Optional[trimesh.Trimesh] = None,
    ) -> Delayed:
        """The SceneOptimizer plate calls the FeatureExtractor and TwoViewEstimator plates several times."""

        # auxiliary graph elements for visualizations and saving intermediate
        # data for analysis, not returned to the user.
        auxiliary_graph_list = []
        metrics_graph_list = []

        # detection and description graph
        keypoints_graph_list = []
        descriptors_graph_list = []
        for delayed_image in image_graph:
            (delayed_dets, delayed_descs) = self.feature_extractor.create_computation_graph(delayed_image)
            keypoints_graph_list += [delayed_dets]
            descriptors_graph_list += [delayed_descs]

        # Estimate two-view geometry and get indices of verified correspondences.
        i2Ri1_graph_dict = {}
        i2Ui1_graph_dict = {}
<<<<<<< HEAD
        v_corr_idxs_graph_dict: Dict[Tuple[int, int], np.ndarray] = {}
        two_view_reports_dict: Dict[Tuple[int, int], TwoViewEstimationReport] = {}
        for (i1, i2) in image_pair_indices:
            # Collect ground truth relative and absolute poses if available.
=======
        v_corr_idxs_graph_dict = {}

        two_view_reports_dict = {}
        two_view_reports_pp_dict = {}

        for (i1, i2) in image_pair_indices:
            # TODO(johnwlambert): decompose this method -- name it as "calling_the_plate()"
>>>>>>> 98d2e7f5
            if gt_cameras_graph is not None:
                gt_wTi1, gt_wTi2 = gt_cameras_graph[i1].pose(), gt_cameras_graph[i2].pose()
            else:
                gt_wTi1, gt_wTi2 = None, None

<<<<<<< HEAD
            # Compute relative rotation, (unit) translation, and verified correspondences.
            (i2Ri1, i2Ui1, v_corr_idxs, two_view_report,) = self.two_view_estimator.create_computation_graph(
=======
            # TODO(johnwlambert): decompose this so what happens in the loop is a separate method
            (
                i2Ri1,
                i2Ui1,
                v_corr_idxs,
                two_view_report,
                two_view_report_pp,
            ) = self.two_view_estimator.create_computation_graph(
>>>>>>> 98d2e7f5
                keypoints_graph_list[i1],
                keypoints_graph_list[i2],
                descriptors_graph_list[i1],
                descriptors_graph_list[i2],
                camera_intrinsics_graph[i1],
                camera_intrinsics_graph[i2],
                image_shape_graph[i1],
                image_shape_graph[i2],
                gt_wTi1,
                gt_wTi2,
                gt_scene_mesh,
            )

            # Store results.
            i2Ri1_graph_dict[(i1, i2)] = i2Ri1
            i2Ui1_graph_dict[(i1, i2)] = i2Ui1
            v_corr_idxs_graph_dict[(i1, i2)] = v_corr_idxs
            two_view_reports_dict[(i1, i2)] = two_view_report
            two_view_reports_pp_dict[(i1, i2)] = two_view_report_pp

            # Use ground truth relative poses.
            # from gtsam import Unit3
            # gt_i2Ti1 = dask.delayed(lambda x, y: x.between(y))(gt_pose_i2, gt_pose_i1)
            # i2Ri1_graph_dict[(i1, i2)] = gt_i2Ti1.rotation()
            # i2Ui1_graph_dict[(i1, i2)] = dask.delayed(lambda x: Unit3(np.array([x.x(), x.y(), x.z()])))(gt_i2Ti1)

            # Visualize verified two-view correspondences.
            if self._save_two_view_correspondences_viz:
                auxiliary_graph_list.append(
                    dask.delayed(viz_utils.save_twoview_correspondences_viz)(
                        image_graph[i1],
                        image_graph[i2],
                        keypoints_graph_list[i1],
                        keypoints_graph_list[i2],
                        v_corr_idxs,
                        two_view_report=two_view_report,
                        file_path=os.path.join(PLOT_CORRESPONDENCE_PATH, f"{i1}_{i2}.jpg"),
                    )
                )

        # Persist all front-end metrics and their summaries.
        auxiliary_graph_list.append(
            dask.delayed(save_full_frontend_metrics)(two_view_reports_dict, image_graph, filename="verifier_full.json")
        )
        if gt_cameras_graph is not None:
            metrics_graph_list.append(
                dask.delayed(two_view_estimator.aggregate_frontend_metrics)(
                    two_view_reports_dict, self._pose_angular_error_thresh, metric_group_name="verifier_summary"
                )
            )
            metrics_graph_list.append(
                dask.delayed(two_view_estimator.aggregate_frontend_metrics)(
                    two_view_reports_pp_dict,
                    self._pose_angular_error_thresh,
                    metric_group_name="inlier_support_processor_summary",
                )
            )

        # As visualization tasks are not to be provided to the user, we create a
        # dummy computation of concatenating viz tasks with the output graph,
        # forcing computation of viz tasks. Doing this here forces the
        # frontend's auxiliary tasks to be computed before the multi-view stage.
        keypoints_graph_list = dask.delayed(lambda x, y: (x, y))(keypoints_graph_list, auxiliary_graph_list)[0]
        auxiliary_graph_list = []

        # ensure cycle consistency in triplets
        # TODO: add a get_computational_graph() method to ViewGraphOptimizer
        # TODO(johnwlambert): use a different name for variable, since this is something different
        i2Ri1_graph_dict, i2Ui1_graph_dict, v_corr_idxs_graph_dict, rcc_metrics_graph = dask.delayed(
            cycle_consistency.filter_to_cycle_consistent_edges, nout=4
        )(
            i2Ri1_graph_dict,
            i2Ui1_graph_dict,
            v_corr_idxs_graph_dict,
            two_view_reports_dict,
            EdgeErrorAggregationCriterion.MEDIAN_EDGE_ERROR,
        )
        metrics_graph_list.append(rcc_metrics_graph)

        def _filter_dict_keys(dict: Dict[Any, Any], ref_dict: Dict[Any, Any]) -> Dict[Any, Any]:
            """Return a subset of a dictionary based on keys present in the reference dictionary."""
            valid_keys = list(ref_dict.keys())
            return {k: v for k, v in dict.items() if k in valid_keys}

        if gt_cameras_graph is not None:
            two_view_reports_dict_cycle_consistent = dask.delayed(_filter_dict_keys)(
                dict=two_view_reports_dict, ref_dict=i2Ri1_graph_dict
            )
            metrics_graph_list.append(
                dask.delayed(two_view_estimator.aggregate_frontend_metrics)(
                    two_view_reports_dict_cycle_consistent,
                    self._pose_angular_error_thresh,
                    metric_group_name="cycle_consistent_frontend_summary",
                )
            )
            auxiliary_graph_list.append(
                dask.delayed(save_full_frontend_metrics)(
                    two_view_reports_dict_cycle_consistent,
                    image_graph,
                    filename="cycle_consistent_frontend_full.json",
                )
            )

        # Note: the MultiviewOptimizer returns BA input and BA output that are aligned to GT via Sim(3).
        (ba_input_graph, ba_output_graph, optimizer_metrics_graph) = self.multiview_optimizer.create_computation_graph(
            image_graph,
            num_images,
            keypoints_graph_list,
            i2Ri1_graph_dict,
            i2Ui1_graph_dict,
            v_corr_idxs_graph_dict,
            camera_intrinsics_graph,
            gt_cameras_graph,
        )

        # aggregate metrics for multiview optimizer
        if optimizer_metrics_graph is not None:
            metrics_graph_list.extend(optimizer_metrics_graph)

        # Save metrics to JSON and generate HTML report.
        auxiliary_graph_list.extend(save_metrics_reports(metrics_graph_list))

        # Modify BA input, BA output, and GT poses to have point clouds and frustums aligned with x,y,z axes.
        gt_poses_graph = (
            [dask.delayed(lambda x: x.pose())(cam) for cam in gt_cameras_graph] if gt_cameras_graph else None
        )

        ba_input_graph, ba_output_graph, gt_poses_graph = dask.delayed(align_estimated_gtsfm_data, nout=3)(
            ba_input_graph, ba_output_graph, gt_poses_graph
        )

        if self._save_3d_viz:
            auxiliary_graph_list.extend(save_visualizations(ba_input_graph, ba_output_graph, gt_poses_graph))

        if self._save_gtsfm_data:
            auxiliary_graph_list.extend(save_gtsfm_data(image_graph, ba_input_graph, ba_output_graph))

        # as visualization tasks are not to be provided to the user, we create a
        # dummy computation of concatenating viz tasks with the output graph,
        # forcing computation of viz tasks
        output_graph = dask.delayed(lambda x, y: (x, y))(ba_output_graph, auxiliary_graph_list)

        # return the entry with just the sfm result
        return output_graph[0]


def align_estimated_gtsfm_data(
    ba_input: GtsfmData, ba_output: GtsfmData, gt_pose_graph: List[Pose3]
) -> Tuple[GtsfmData, GtsfmData, List[Pose3]]:
    """Creates modified GtsfmData objects that emulate ba_input and ba_output but with point cloud and camera
    frustums aligned to the x,y,z axes. Also transforms GT camera poses to be aligned to axes.

    Args:
        ba_input: GtsfmData input to bundle adjustment.
        ba_output: GtsfmData output from bundle adjustment.
        gt_pose_graph: list of GT camera poses.

    Returns:
        Updated ba_input GtsfmData object aligned to axes.
        Updated ba_output GtsfmData object aligned to axes.
        Updated gt_pose_graph with GT poses aligned to axes.
    """
    walignedTw = ellipsoid_utils.get_ortho_axis_alignment_transform(ba_output)
    walignedSw = Similarity3(R=walignedTw.rotation(), t=walignedTw.translation(), s=1.0)
    ba_input = ba_input.apply_Sim3(walignedSw)
    ba_output = ba_output.apply_Sim3(walignedSw)
    gt_pose_graph = [walignedSw.transformFrom(wTi) for wTi in gt_pose_graph]
    return ba_input, ba_output, gt_pose_graph


def save_visualizations(
    ba_input_graph: Delayed, ba_output_graph: Delayed, gt_pose_graph: Optional[List[Delayed]]
) -> List[Delayed]:
    """Save SfmData before and after bundle adjustment and camera poses for visualization.

    Accepts delayed GtsfmData before and after bundle adjustment, along with GT poses,
    saves them and returns a delayed object.

    Args:
        ba_input_graph: Delayed GtsfmData input to bundle adjustment.
        ba_output_graph: Delayed GtsfmData output from bundle adjustment.
        gt_pose_graph: Delayed ground truth poses.

    Returns:
        A list of Delayed objects after saving the different visualizations.
    """
    viz_graph_list = []
    viz_graph_list.append(dask.delayed(viz_utils.save_sfm_data_viz)(ba_input_graph, PLOT_BA_INPUT_PATH))
    viz_graph_list.append(dask.delayed(viz_utils.save_sfm_data_viz)(ba_output_graph, PLOT_RESULTS_PATH))
    viz_graph_list.append(
        dask.delayed(viz_utils.save_camera_poses_viz)(ba_input_graph, ba_output_graph, gt_pose_graph, PLOT_RESULTS_PATH)
    )
    return viz_graph_list


def save_gtsfm_data(image_graph: Delayed, ba_input_graph: Delayed, ba_output_graph: Delayed) -> List[Delayed]:
    """Saves the Gtsfm data before and after bundle adjustment.

    Args:
        image_graph: input image wrapped as Delayed objects.
        ba_input_graph: GtsfmData input to bundle adjustment wrapped as Delayed.
        ba_output_graph: GtsfmData output to bundle adjustment wrapped as Delayed.

    Returns:
        A list of delayed objects after saving the input and outputs to bundle adjustment.
    """
    saving_graph_list = []
    # Save a duplicate in REACT_RESULTS_PATH.
    for output_dir in [RESULTS_PATH, REACT_RESULTS_PATH]:
        # Save the input to Bundle Adjustment (from data association).
        saving_graph_list.append(
            dask.delayed(io_utils.export_model_as_colmap_text)(
                ba_input_graph, image_graph, save_dir=os.path.join(output_dir, "ba_input")
            )
        )
        # Save the output of Bundle Adjustment.
        saving_graph_list.append(
            dask.delayed(io_utils.export_model_as_colmap_text)(
                ba_output_graph, image_graph, save_dir=os.path.join(output_dir, "ba_output")
            )
        )
    return saving_graph_list


def save_metrics_reports(metrics_graph_list: Delayed) -> List[Delayed]:
    """Saves metrics to JSON and HTML report.

    Args:
        metrics_graph: List of GtsfmMetricsGroup from different modules wrapped as Delayed.

    Returns:
        List of delayed objects after saving metrics.
    """
    save_metrics_graph_list = []

    if len(metrics_graph_list) == 0:
        return save_metrics_graph_list

    # Save metrics to JSON
    save_metrics_graph_list.append(dask.delayed(metrics_utils.save_metrics_as_json)(metrics_graph_list, METRICS_PATH))
    save_metrics_graph_list.append(
        dask.delayed(metrics_utils.save_metrics_as_json)(metrics_graph_list, REACT_METRICS_PATH)
    )
    save_metrics_graph_list.append(
        dask.delayed(metrics_report.generate_metrics_report_html)(
            metrics_graph_list, os.path.join(METRICS_PATH, "gtsfm_metrics_report.html")
        )
    )
    return save_metrics_graph_list


def save_full_frontend_metrics(
    two_view_report_dict: Dict[Tuple[int, int], TwoViewEstimationReport], images: List[Image], filename: str
) -> None:
    """Converts the TwoViewEstimationReports for all image pairs to a Dict and saves it as JSON.

    Args:
        two_view_report_dict: front-end metrics for pairs of images.
        images: list of all images for this scene, in order of image/frame index.
        filename: file name to use when saving report to JSON.
    """
    metrics_list = []

    for (i1, i2), report in two_view_report_dict.items():

        # Note: if GT is unknown, then R_error_deg, U_error_deg, and inlier_ratio_gt_model will be None
        metrics_list.append(
            {
                "i1": i1,
                "i2": i2,
                "i1_filename": images[i1].file_name,
                "i2_filename": images[i2].file_name,
                "rotation_angular_error": round(report.R_error_deg, PRINT_NUM_SIG_FIGS) if report.R_error_deg else None,
                "translation_angular_error": round(report.U_error_deg, PRINT_NUM_SIG_FIGS)
                if report.U_error_deg
                else None,
                "num_inliers_gt_model": report.num_inliers_gt_model if report.num_inliers_gt_model else None,
                "inlier_ratio_gt_model": round(report.inlier_ratio_gt_model, PRINT_NUM_SIG_FIGS)
                if report.inlier_ratio_gt_model
                else None,
                "inlier_avg_reproj_error_gt_model": round(
                    np.nanmean(report.reproj_error_gt_model[report.v_corr_idxs_inlier_mask_gt]), PRINT_NUM_SIG_FIGS
                )
                if report.reproj_error_gt_model is not None and report.v_corr_idxs_inlier_mask_gt is not None
                else None,
                "outlier_avg_reproj_error_gt_model": round(
                    np.nanmean(report.reproj_error_gt_model[np.logical_not(report.v_corr_idxs_inlier_mask_gt)]),
                    PRINT_NUM_SIG_FIGS,
                )
                if report.reproj_error_gt_model is not None and report.v_corr_idxs_inlier_mask_gt is not None
                else None,
                "inlier_ratio_est_model": round(report.inlier_ratio_est_model, PRINT_NUM_SIG_FIGS),
                "num_inliers_est_model": report.num_inliers_est_model,
            }
        )

    io_utils.save_json_file(os.path.join(METRICS_PATH, filename), metrics_list)

    # Save duplicate copy of 'frontend_full.json' within React Folder.
    io_utils.save_json_file(os.path.join(REACT_METRICS_PATH, filename), metrics_list)<|MERGE_RESOLUTION|>--- conflicted
+++ resolved
@@ -124,29 +124,17 @@
         # Estimate two-view geometry and get indices of verified correspondences.
         i2Ri1_graph_dict = {}
         i2Ui1_graph_dict = {}
-<<<<<<< HEAD
         v_corr_idxs_graph_dict: Dict[Tuple[int, int], np.ndarray] = {}
         two_view_reports_dict: Dict[Tuple[int, int], TwoViewEstimationReport] = {}
+        two_view_reports_pp_dict: Dict[Tuple[int, int], TwoViewEstimationReport] = {}
         for (i1, i2) in image_pair_indices:
             # Collect ground truth relative and absolute poses if available.
-=======
-        v_corr_idxs_graph_dict = {}
-
-        two_view_reports_dict = {}
-        two_view_reports_pp_dict = {}
-
-        for (i1, i2) in image_pair_indices:
             # TODO(johnwlambert): decompose this method -- name it as "calling_the_plate()"
->>>>>>> 98d2e7f5
             if gt_cameras_graph is not None:
                 gt_wTi1, gt_wTi2 = gt_cameras_graph[i1].pose(), gt_cameras_graph[i2].pose()
             else:
                 gt_wTi1, gt_wTi2 = None, None
 
-<<<<<<< HEAD
-            # Compute relative rotation, (unit) translation, and verified correspondences.
-            (i2Ri1, i2Ui1, v_corr_idxs, two_view_report,) = self.two_view_estimator.create_computation_graph(
-=======
             # TODO(johnwlambert): decompose this so what happens in the loop is a separate method
             (
                 i2Ri1,
@@ -155,7 +143,6 @@
                 two_view_report,
                 two_view_report_pp,
             ) = self.two_view_estimator.create_computation_graph(
->>>>>>> 98d2e7f5
                 keypoints_graph_list[i1],
                 keypoints_graph_list[i2],
                 descriptors_graph_list[i1],
