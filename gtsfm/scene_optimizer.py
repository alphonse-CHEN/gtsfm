"""The main class which integrates all the modules.

Authors: Ayush Baid, John Lambert
"""
import logging
import os
from pathlib import Path
from typing import Dict, List, Optional, Tuple, Union

import dask
import matplotlib
import numpy as np
from trimesh import Trimesh
from gtsam import Pose3, Rot3, Similarity3, Unit3
from dask.delayed import Delayed
from gtsfm.common.pose_prior import PosePrior

import gtsfm.common.types as gtsfm_types
import gtsfm.evaluation.metrics_report as metrics_report
import gtsfm.utils.ellipsoid as ellipsoid_utils
import gtsfm.utils.io as io_utils
import gtsfm.utils.logger as logger_utils
import gtsfm.utils.metrics as metrics_utils
import gtsfm.utils.viz as viz_utils
from gtsfm.common.gtsfm_data import GtsfmData
from gtsfm.common.image import Image
from gtsfm.densify.mvs_base import MVSBase
from gtsfm.feature_extractor import FeatureExtractor
from gtsfm.multi_view_optimizer import MultiViewOptimizer
from gtsfm.retriever.retriever_base import ImageMatchingRegime
from gtsfm.two_view_estimator import TwoViewEstimator, TwoViewEstimationReport

matplotlib.use("Agg")

# base paths for storage
PLOT_BASE_PATH = Path(__file__).resolve().parent.parent / "plots"
METRICS_PATH = Path(__file__).resolve().parent.parent / "result_metrics"
RESULTS_PATH = Path(__file__).resolve().parent.parent / "results"

# plot paths
PLOT_CORRESPONDENCE_PATH = PLOT_BASE_PATH / "correspondences"
PLOT_BA_INPUT_PATH = PLOT_BASE_PATH / "ba_input"
PLOT_RESULTS_PATH = PLOT_BASE_PATH / "results"
MVS_PLY_SAVE_FPATH = RESULTS_PATH / "mvs_output" / "dense_pointcloud.ply"

# Paths to Save Output in React Folders.
REACT_METRICS_PATH = Path(__file__).resolve().parent.parent / "rtf_vis_tool" / "src" / "result_metrics"
REACT_RESULTS_PATH = Path(__file__).resolve().parent.parent / "rtf_vis_tool" / "public" / "results"

logger = logger_utils.get_logger()

mpl_logger = logging.getLogger("matplotlib")
mpl_logger.setLevel(logging.WARNING)

pil_logger = logging.getLogger("PIL")
pil_logger.setLevel(logging.INFO)

# number of digits (significant figures) to include in each entry of error metrics
PRINT_NUM_SIG_FIGS = 2


class SceneOptimizer:
    """Wrapper combining different modules to run the whole pipeline on a
    loader."""

    def __init__(
        self,
        feature_extractor: FeatureExtractor,
        two_view_estimator: TwoViewEstimator,
        multiview_optimizer: MultiViewOptimizer,
        dense_multiview_optimizer: Optional[MVSBase] = None,
        save_two_view_correspondences_viz: bool = False,
        save_3d_viz: bool = True,
        save_gtsfm_data: bool = True,
        pose_angular_error_thresh: float = 3,
    ) -> None:
        """pose_angular_error_thresh is given in degrees"""
        self.feature_extractor = feature_extractor
        self.two_view_estimator = two_view_estimator
        self.multiview_optimizer = multiview_optimizer
        self.dense_multiview_optimizer = dense_multiview_optimizer

        self._save_two_view_correspondences_viz = save_two_view_correspondences_viz
        self._save_3d_viz = save_3d_viz
        self._run_dense_optimizer = self.dense_multiview_optimizer is not None

        self._save_gtsfm_data = save_gtsfm_data
        self._pose_angular_error_thresh = pose_angular_error_thresh

        # make directories for persisting data
        os.makedirs(PLOT_BASE_PATH, exist_ok=True)
        os.makedirs(METRICS_PATH, exist_ok=True)
        os.makedirs(RESULTS_PATH, exist_ok=True)

        os.makedirs(PLOT_CORRESPONDENCE_PATH, exist_ok=True)
        os.makedirs(PLOT_BA_INPUT_PATH, exist_ok=True)
        os.makedirs(PLOT_RESULTS_PATH, exist_ok=True)

        # Save duplicate directories within React folders.
        os.makedirs(REACT_RESULTS_PATH, exist_ok=True)
        os.makedirs(REACT_METRICS_PATH, exist_ok=True)

    def create_computation_graph_for_frontend(
        self,
        image_pair_indices: List[Tuple[int, int]],
        delayed_images: Dict[int, Delayed],
        all_intrinsics: List[Optional[gtsfm_types.CALIBRATION_TYPE]],
        image_shapes: List[Tuple[int, int]],
        relative_pose_priors: Dict[Tuple[int, int], PosePrior],
        gt_poses_graph: List[Optional[Pose3]],
        gt_scene_mesh: Optional[Trimesh] = None,
    ) -> Tuple[Dict[Tuple[int, int], Delayed], Dict[Tuple[int, int], Delayed]]:
        """The SceneOptimizer plate calls the FeatureExtractor and TwoViewEstimator plates several times."""

        # detection and description graph
        delayed_features = {
            i: self.feature_extractor.create_computation_graph(delayed_image)
            for i, delayed_image in delayed_images.items()
        }

        # Estimate two-view geometry and get indices of verified correspondences.
        i2Ri1_dict = {}
        i2Ui1_dict = {}
        for (i1, i2) in image_pair_indices:
            # Collect ground truth relative and absolute poses if available.
            # TODO(johnwlambert): decompose this method -- name it as "calling_the_plate()"

            # TODO(johnwlambert): decompose this so what happens in the loop is a separate method
            i2Ri1, i2Ui1, _ = self.two_view_estimator.create_computation_graph(
                delayed_features[i1][0],
                delayed_features[i2][0],
                delayed_features[i1][1],
                delayed_features[i2][1],
                all_intrinsics[i1],
                all_intrinsics[i2],
                image_shapes[i1],
                image_shapes[i2],
                relative_pose_priors[(i1, i2)],
                gt_poses_graph[i1],
                gt_poses_graph[i2],
                gt_scene_mesh,
            )

            # Store results.
            i2Ri1_dict[(i1, i2)] = i2Ri1
            i2Ui1_dict[(i1, i2)] = i2Ui1

        return i2Ri1_dict, i2Ui1_dict

    def create_computation_graph(
        self,
        num_images: int,
        image_pair_indices: List[Tuple[int, int]],
        delayed_images: Dict[int, Delayed],
        all_intrinsics: List[Optional[gtsfm_types.CALIBRATION_TYPE]],
        image_shapes: List[Tuple[int, int]],
        absolute_pose_priors: List[Optional[PosePrior]],
        relative_pose_priors: Dict[Tuple[int, int], PosePrior],
        cameras_gt: List[Optional[gtsfm_types.CAMERA_TYPE]],
        gt_wTi_list: List[Optional[Pose3]],
        image_fnames: List[str],
        gt_scene_mesh: Optional[Trimesh] = None,
        matching_regime: ImageMatchingRegime = ImageMatchingRegime.SEQUENTIAL,
    ) -> Tuple[Delayed, List[Delayed]]:
        """The SceneOptimizer plate calls the FeatureExtractor and TwoViewEstimator plates several times."""

        # detection and description graph
        delayed_features = {
            i: self.feature_extractor.create_computation_graph(delayed_image)
            for i, delayed_image in delayed_images.items()
        }

        # Estimate two-view geometry and get indices of verified correspondences.
        i2Ri1_dict = {}
        i2Ui1_dict = {}
        v_corr_idxs_graph_dict: Dict[Tuple[int, int], Delayed] = {}
        for (i1, i2) in image_pair_indices:
            # Collect ground truth relative and absolute poses if available.
            # TODO(johnwlambert): decompose this method -- name it as "calling_the_plate()"

            # TODO(johnwlambert): decompose this so what happens in the loop is a separate method
            i2Ri1, i2Ui1, v_corr_idxs = self.two_view_estimator.create_computation_graph(
                delayed_features[i1][0],
                delayed_features[i2][0],
                delayed_features[i1][1],
                delayed_features[i2][1],
                all_intrinsics[i1],
                all_intrinsics[i2],
                image_shapes[i1],
                image_shapes[i2],
                relative_pose_priors.get((i1, i2), None),
                gt_wTi_list[i1],
                gt_wTi_list[i2],
                gt_scene_mesh,
            )

            # Store results.
            i2Ri1_dict[(i1, i2)] = i2Ri1
            i2Ui1_dict[(i1, i2)] = i2Ui1
            v_corr_idxs_graph_dict[(i1, i2)] = v_corr_idxs

        return self.create_computation_graph_for_backend(
            num_images=num_images,
            delayed_features=delayed_features,
            i2Ri1_dict=i2Ri1_dict,
            i2Ui1_dict=i2Ui1_dict,
            v_corr_idxs_dict=v_corr_idxs_graph_dict,
            delayed_images=delayed_images,
            all_intrinsics=all_intrinsics,
            absolute_pose_priors=absolute_pose_priors,
            relative_pose_priors=relative_pose_priors,
            cameras_gt=cameras_gt,
            gt_wTi_list=gt_wTi_list,
            image_shapes=image_shapes,
            image_fnames=image_fnames,
        )

    def create_computation_graph_for_backend(
        self,
        num_images: int,
        delayed_features: Dict[int, Delayed],
        i2Ri1_dict: Dict[Tuple[int, int], Union[Delayed, Optional[Rot3]]],
        i2Ui1_dict: Dict[Tuple[int, int], Union[Delayed, Optional[Unit3]]],
        v_corr_idxs_dict: Dict[Tuple[int, int], Union[Delayed, Optional[np.ndarray]]],
        delayed_images: Dict[int, Delayed],
        all_intrinsics: List[Optional[gtsfm_types.CALIBRATION_TYPE]],
        absolute_pose_priors: List[Optional[PosePrior]],
        relative_pose_priors: Dict[Tuple[int, int], PosePrior],
        cameras_gt: List[Optional[gtsfm_types.CAMERA_TYPE]],
        gt_wTi_list: List[Optional[Pose3]],
        image_shapes: List[Tuple[int, int]],
        image_fnames: List[str],
    ) -> Tuple[Delayed, List[Delayed]]:

        # auxiliary graph elements for visualizations and saving intermediate data for analysis.
        delayed_results = []

        # Note: the MultiviewOptimizer returns BA input and BA output that are aligned to GT via Sim(3).
        (ba_input_graph, ba_output_graph, optimizer_metrics_graph) = self.multiview_optimizer.create_computation_graph(
<<<<<<< HEAD
            delayed_images,
=======
>>>>>>> 9ece446e
            num_images,
            delayed_features,
            i2Ri1_dict,
            i2Ui1_dict,
            v_corr_idxs_dict,
            all_intrinsics,
            absolute_pose_priors,
            relative_pose_priors,
            cameras_gt,
            gt_wTi_list,
            image_graph,
        )

        # Persist all front-end metrics and their summaries.
        # TODO(akshay-krishnan): this delays saving the frontend reports until MVO has completed, not ideal.
        metrics_graph_list = []

        # aggregate metrics for multiview optimizer
        if optimizer_metrics_graph is not None:
            metrics_graph_list.extend(optimizer_metrics_graph)

        # Modify BA input, BA output, and GT poses to have point clouds and frustums aligned with x,y,z axes.
        ba_input_graph, ba_output_graph, gt_wTi_list = dask.delayed(align_estimated_gtsfm_data, nout=3)(
            ba_input_graph, ba_output_graph, gt_wTi_list
        )

        # auxiliary graph elements for visualizations and saving intermediate data for analysis.
        delayed_results = []

        if self._save_3d_viz:
            delayed_results.extend(save_visualizations(ba_input_graph, ba_output_graph, gt_wTi_list))

        if self._save_gtsfm_data:
<<<<<<< HEAD
            delayed_results.extend(save_gtsfm_data(delayed_images, ba_input_graph, ba_output_graph))
=======
            delayed_results.extend(
                save_gtsfm_data(image_graph, image_shapes, image_fnames, ba_input_graph, ba_output_graph)
            )
>>>>>>> 9ece446e

        if self._run_dense_optimizer:
            (
                dense_points_graph,
                dense_point_colors_graph,
                densify_metrics_graph,
                downsampling_metrics_graph,
            ) = self.dense_multiview_optimizer.create_computation_graph(delayed_images, ba_output_graph)

            # Cast to string as Open3d cannot use PosixPath's for I/O -- only string file paths are accepted.
            delayed_results.append(
                dask.delayed(io_utils.save_point_cloud_as_ply)(
                    save_fpath=str(MVS_PLY_SAVE_FPATH), points=dense_points_graph, rgb=dense_point_colors_graph
                )
            )

            # Add metrics for dense reconstruction and voxel downsampling
            if densify_metrics_graph is not None:
                metrics_graph_list.append(densify_metrics_graph)
            if downsampling_metrics_graph is not None:
                metrics_graph_list.append(downsampling_metrics_graph)

        # Save metrics to JSON and generate HTML report.
        delayed_results.extend(save_metrics_reports(metrics_graph_list))

        # return the entry with just the sfm result
        return ba_output_graph, delayed_results


def align_estimated_gtsfm_data(
    ba_input: GtsfmData, ba_output: GtsfmData, gt_pose_graph: List[Optional[Pose3]]
) -> Tuple[GtsfmData, GtsfmData, List[Optional[Pose3]]]:
    """Creates modified GtsfmData objects that emulate ba_input and ba_output but with point cloud and camera
    frustums aligned to the x,y,z axes. Also transforms GT camera poses to be aligned to axes.

    Args:
        ba_input: GtsfmData input to bundle adjustment.
        ba_output: GtsfmData output from bundle adjustment.
        gt_pose_graph: list of GT camera poses.

    Returns:
        Updated ba_input GtsfmData object aligned to axes.
        Updated ba_output GtsfmData object aligned to axes.
        Updated gt_pose_graph with GT poses aligned to axes.
    """
    walignedTw = ellipsoid_utils.get_ortho_axis_alignment_transform(ba_output)
    walignedSw = Similarity3(R=walignedTw.rotation(), t=walignedTw.translation(), s=1.0)
    ba_input = ba_input.apply_Sim3(walignedSw)
    ba_output = ba_output.apply_Sim3(walignedSw)
    gt_pose_graph = [walignedSw.transformFrom(wTi) if wTi is not None else None for wTi in gt_pose_graph]
    return ba_input, ba_output, gt_pose_graph


def save_visualizations(
    ba_input_graph: Delayed, ba_output_graph: Delayed, gt_pose_graph: List[Optional[Delayed]]
) -> List[Delayed]:
    """Save SfmData before and after bundle adjustment and camera poses for visualization.

    Accepts delayed GtsfmData before and after bundle adjustment, along with GT poses,
    saves them and returns a delayed object.

    Args:
        ba_input_graph: Delayed GtsfmData input to bundle adjustment.
        ba_output_graph: Delayed GtsfmData output from bundle adjustment.
        gt_pose_graph: Delayed ground truth poses.

    Returns:
        A list of Delayed objects after saving the different visualizations.
    """
    aligned_ba_input_graph = dask.delayed(lambda x, y: x.align_via_Sim3_to_poses(y))(ba_input_graph, gt_pose_graph)
    aligned_ba_output_graph = dask.delayed(lambda x, y: x.align_via_Sim3_to_poses(y))(ba_output_graph, gt_pose_graph)
    viz_graph_list = []
    viz_graph_list.append(dask.delayed(viz_utils.save_sfm_data_viz)(aligned_ba_input_graph, PLOT_BA_INPUT_PATH))
    viz_graph_list.append(dask.delayed(viz_utils.save_sfm_data_viz)(aligned_ba_output_graph, PLOT_RESULTS_PATH))
    viz_graph_list.append(
        dask.delayed(viz_utils.save_camera_poses_viz)(
            aligned_ba_input_graph, aligned_ba_output_graph, gt_pose_graph, PLOT_RESULTS_PATH
        )
    )
    return viz_graph_list


def save_gtsfm_data(
<<<<<<< HEAD
    delayed_images: Dict[int, Delayed], ba_input_graph: Delayed, ba_output_graph: Delayed
=======
    image_graph: Optional[List[Delayed]],
    image_shapes: List[Tuple[int, int]],
    image_fnames: List[str],
    ba_input_graph: Delayed,
    ba_output_graph: Delayed,
>>>>>>> 9ece446e
) -> List[Delayed]:
    """Saves the Gtsfm data before and after bundle adjustment.

    Args:
        delayed_images: input image wrapped as Delayed objects.
        ba_input_graph: GtsfmData input to bundle adjustment wrapped as Delayed.
        ba_output_graph: GtsfmData output to bundle adjustment wrapped as Delayed.

    Returns:
        A list of delayed objects after saving the input and outputs to bundle adjustment.
    """
    saving_graph_list = []
    # Save a duplicate in REACT_RESULTS_PATH.
    for output_dir in [RESULTS_PATH, REACT_RESULTS_PATH]:
        # Save the input to Bundle Adjustment (from data association).
        saving_graph_list.append(
            dask.delayed(io_utils.export_model_as_colmap_text)(
                ba_input_graph,
<<<<<<< HEAD
                delayed_images,
=======
                image_shapes,
                image_fnames,
                image_graph,
>>>>>>> 9ece446e
                save_dir=os.path.join(output_dir, "ba_input"),
            )
        )
        # Save the output of Bundle Adjustment.
        saving_graph_list.append(
            dask.delayed(io_utils.export_model_as_colmap_text)(
                ba_output_graph,
<<<<<<< HEAD
                delayed_images,
=======
                image_shapes,
                image_fnames,
                image_graph,
>>>>>>> 9ece446e
                save_dir=os.path.join(output_dir, "ba_output"),
            )
        )
    return saving_graph_list


def save_metrics_reports(metrics_graph_list: List[Delayed]) -> List[Delayed]:
    """Saves metrics to JSON and HTML report.

    Args:
        metrics_graph: List of GtsfmMetricsGroup from different modules wrapped as Delayed.

    Returns:
        List of delayed objects after saving metrics.
    """
    save_metrics_graph_list: List[Delayed] = []

    if len(metrics_graph_list) == 0:
        return save_metrics_graph_list

    # Save metrics to JSON
    save_metrics_graph_list.append(dask.delayed(metrics_utils.save_metrics_as_json)(metrics_graph_list, METRICS_PATH))
    save_metrics_graph_list.append(
        dask.delayed(metrics_utils.save_metrics_as_json)(metrics_graph_list, REACT_METRICS_PATH)
    )
    save_metrics_graph_list.append(
        dask.delayed(metrics_report.generate_metrics_report_html)(
            metrics_graph_list,
            os.path.join(METRICS_PATH, "gtsfm_metrics_report.html"),
            None,
        )
    )
    return save_metrics_graph_list


def save_full_frontend_metrics(
    two_view_report_dict: Dict[Tuple[int, int], TwoViewEstimationReport],
    images: List[Image],
    filename: str,
    matching_regime: ImageMatchingRegime,
) -> None:
    """Converts the TwoViewEstimationReports for all image pairs to a Dict and saves it as JSON.

    Args:
        two_view_report_dict: front-end metrics for pairs of images.
        images: list of all images for this scene, in order of image/frame index.
        filename: file name to use when saving report to JSON.
    """
    metrics_list = []

    round_fn = lambda x: round(x, PRINT_NUM_SIG_FIGS) if x else None

    for (i1, i2), report in two_view_report_dict.items():

        # Note: if GT is unknown, then R_error_deg, U_error_deg, and inlier_ratio_gt_model will be None
        metrics_list.append(
            {
                "i1": int(i1),
                "i2": int(i2),
                "i1_filename": images[i1].file_name,
                "i2_filename": images[i2].file_name,
                "rotation_angular_error": round_fn(report.R_error_deg),
                "translation_angular_error": round_fn(report.U_error_deg),
                "num_inliers_gt_model": int(report.num_inliers_gt_model)
                if report.num_inliers_gt_model is not None
                else None,
                "inlier_ratio_gt_model": round_fn(report.inlier_ratio_gt_model),
                "inlier_avg_reproj_error_gt_model": round_fn(
                    np.nanmean(report.reproj_error_gt_model[report.v_corr_idxs_inlier_mask_gt])
                )
                if report.reproj_error_gt_model is not None and report.v_corr_idxs_inlier_mask_gt is not None
                else None,
                "outlier_avg_reproj_error_gt_model": round_fn(
                    np.nanmean(report.reproj_error_gt_model[np.logical_not(report.v_corr_idxs_inlier_mask_gt)])
                )
                if report.reproj_error_gt_model is not None and report.v_corr_idxs_inlier_mask_gt is not None
                else None,
                "inlier_ratio_est_model": round_fn(report.inlier_ratio_est_model),
                "num_inliers_est_model": int(report.num_inliers_est_model)
                if report.num_inliers_est_model is not None
                else None,
            }
        )

    io_utils.save_json_file(os.path.join(METRICS_PATH, filename), metrics_list)

    # Save duplicate copy of 'frontend_full.json' within React Folder.
    io_utils.save_json_file(os.path.join(REACT_METRICS_PATH, filename), metrics_list)<|MERGE_RESOLUTION|>--- conflicted
+++ resolved
@@ -237,10 +237,6 @@
 
         # Note: the MultiviewOptimizer returns BA input and BA output that are aligned to GT via Sim(3).
         (ba_input_graph, ba_output_graph, optimizer_metrics_graph) = self.multiview_optimizer.create_computation_graph(
-<<<<<<< HEAD
-            delayed_images,
-=======
->>>>>>> 9ece446e
             num_images,
             delayed_features,
             i2Ri1_dict,
@@ -274,13 +270,7 @@
             delayed_results.extend(save_visualizations(ba_input_graph, ba_output_graph, gt_wTi_list))
 
         if self._save_gtsfm_data:
-<<<<<<< HEAD
             delayed_results.extend(save_gtsfm_data(delayed_images, ba_input_graph, ba_output_graph))
-=======
-            delayed_results.extend(
-                save_gtsfm_data(image_graph, image_shapes, image_fnames, ba_input_graph, ba_output_graph)
-            )
->>>>>>> 9ece446e
 
         if self._run_dense_optimizer:
             (
@@ -364,15 +354,11 @@
 
 
 def save_gtsfm_data(
-<<<<<<< HEAD
-    delayed_images: Dict[int, Delayed], ba_input_graph: Delayed, ba_output_graph: Delayed
-=======
     image_graph: Optional[List[Delayed]],
     image_shapes: List[Tuple[int, int]],
     image_fnames: List[str],
     ba_input_graph: Delayed,
     ba_output_graph: Delayed,
->>>>>>> 9ece446e
 ) -> List[Delayed]:
     """Saves the Gtsfm data before and after bundle adjustment.
 
@@ -391,13 +377,9 @@
         saving_graph_list.append(
             dask.delayed(io_utils.export_model_as_colmap_text)(
                 ba_input_graph,
-<<<<<<< HEAD
-                delayed_images,
-=======
                 image_shapes,
                 image_fnames,
                 image_graph,
->>>>>>> 9ece446e
                 save_dir=os.path.join(output_dir, "ba_input"),
             )
         )
@@ -405,13 +387,9 @@
         saving_graph_list.append(
             dask.delayed(io_utils.export_model_as_colmap_text)(
                 ba_output_graph,
-<<<<<<< HEAD
-                delayed_images,
-=======
                 image_shapes,
                 image_fnames,
                 image_graph,
->>>>>>> 9ece446e
                 save_dir=os.path.join(output_dir, "ba_output"),
             )
         )
