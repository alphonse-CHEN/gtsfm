--- conflicted
+++ resolved
@@ -119,8 +119,8 @@
         }
 
         # Estimate two-view geometry and get indices of verified correspondences.
-        i2Ri1_graph_dict = {}
-        i2Ui1_graph_dict = {}
+        i2Ri1_dict = {}
+        i2Ui1_dict = {}
         for (i1, i2) in image_pair_indices:
             # Collect ground truth relative and absolute poses if available.
             # TODO(johnwlambert): decompose this method -- name it as "calling_the_plate()"
@@ -142,10 +142,10 @@
             )
 
             # Store results.
-            i2Ri1_graph_dict[(i1, i2)] = i2Ri1
-            i2Ui1_graph_dict[(i1, i2)] = i2Ui1
-
-        return i2Ri1_graph_dict, i2Ui1_graph_dict
+            i2Ri1_dict[(i1, i2)] = i2Ri1
+            i2Ui1_dict[(i1, i2)] = i2Ui1
+
+        return i2Ri1_dict, i2Ui1_dict
 
     def create_computation_graph(
         self,
@@ -170,8 +170,8 @@
         }
 
         # Estimate two-view geometry and get indices of verified correspondences.
-        i2Ri1_graph_dict = {}
-        i2Ui1_graph_dict = {}
+        i2Ri1_dict = {}
+        i2Ui1_dict = {}
         v_corr_idxs_graph_dict: Dict[Tuple[int, int], Delayed] = {}
         for (i1, i2) in image_pair_indices:
             # Collect ground truth relative and absolute poses if available.
@@ -194,17 +194,17 @@
             )
 
             # Store results.
-            i2Ri1_graph_dict[(i1, i2)] = i2Ri1
-            i2Ui1_graph_dict[(i1, i2)] = i2Ui1
+            i2Ri1_dict[(i1, i2)] = i2Ri1
+            i2Ui1_dict[(i1, i2)] = i2Ui1
             v_corr_idxs_graph_dict[(i1, i2)] = v_corr_idxs
 
         return self.create_computation_graph_for_backend(
             num_images=num_images,
-            delayed_keypoints=delayed_keypoints,
-            i2Ri1_dict=i2Ri1_graph_dict,
-            i2Ui1_dict=i2Ui1_graph_dict,
+            delayed_dmv=delayed_dmv,
+            i2Ri1_dict=i2Ri1_dict,
+            i2Ui1_dict=i2Ui1_dict,
             v_corr_idxs_dict=v_corr_idxs_graph_dict,
-            image_graph=image_graph,
+            delayed_images=delayed_images,
             all_intrinsics=all_intrinsics,
             absolute_pose_priors=absolute_pose_priors,
             relative_pose_priors=relative_pose_priors,
@@ -215,11 +215,11 @@
     def create_computation_graph_for_backend(
         self,
         num_images: int,
-        delayed_keypoints: List[Delayed],
+        delayed_dmv: Dict[int, Delayed],
         i2Ri1_dict: Dict[Tuple[int, int], Union[Delayed, Optional[Rot3]]],
         i2Ui1_dict: Dict[Tuple[int, int], Union[Delayed, Optional[Unit3]]],
         v_corr_idxs_dict: Dict[Tuple[int, int], Union[Delayed, Optional[np.ndarray]]],
-        image_graph: List[Delayed],
+        delayed_images: Dict[int, Delayed],
         all_intrinsics: List[Optional[gtsfm_types.CALIBRATION_TYPE]],
         absolute_pose_priors: List[Optional[PosePrior]],
         relative_pose_priors: Dict[Tuple[int, int], PosePrior],
@@ -234,17 +234,10 @@
         (ba_input_graph, ba_output_graph, optimizer_metrics_graph) = self.multiview_optimizer.create_computation_graph(
             delayed_images,
             num_images,
-<<<<<<< HEAD
             delayed_dmv,
-            i2Ri1_graph_dict,
-            i2Ui1_graph_dict,
-            v_corr_idxs_graph_dict,
-=======
-            delayed_keypoints,
             i2Ri1_dict,
             i2Ui1_dict,
             v_corr_idxs_dict,
->>>>>>> bd8e25f0
             all_intrinsics,
             absolute_pose_priors,
             relative_pose_priors,
