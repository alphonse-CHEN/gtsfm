"""The main class which integrates all the modules.

Authors: Ayush Baid, John Lambert
"""
import logging
import os
from typing import Any, List, Optional, Tuple

import dask
import gtsam
import matplotlib
import numpy as np

matplotlib.use("Agg")
import matplotlib.pyplot as plt
import numpy as np
from dask.delayed import Delayed
from gtsam import (
    Pose3,
    SfmData,
    Unit3,
)

import gtsfm.utils.geometry_comparisons as comp_utils
import gtsfm.utils.io as io_utils
import gtsfm.utils.logger as logger_utils
import gtsfm.utils.serialization  # import needed to register serialization fns
import gtsfm.utils.viz as viz_utils
from gtsfm.averaging.rotation.rotation_averaging_base import (
    RotationAveragingBase,
)
from gtsfm.averaging.translation.translation_averaging_base import (
    TranslationAveragingBase,
)
from gtsfm.common.image import Image
from gtsfm.common.keypoints import Keypoints
from gtsfm.feature_extractor import FeatureExtractor
from gtsfm.frontend.detector_descriptor.detector_descriptor_base import (
    DetectorDescriptorBase,
)
from gtsfm.frontend.matcher.matcher_base import MatcherBase
from gtsfm.frontend.verifier.verifier_base import VerifierBase
from gtsfm.multi_view_optimizer import MultiViewOptimizer
from gtsfm.two_view_estimator import TwoViewEstimator

logger = logger_utils.get_logger()

mpl_logger = logging.getLogger("matplotlib")
mpl_logger.setLevel(logging.WARNING)

pil_logger = logging.getLogger("PIL")
pil_logger.setLevel(logging.INFO)


class SceneOptimizer:
    """Wrapper combining different modules to run the whole pipeline on a
    loader."""

    def __init__(
        self,
        feature_extractor: FeatureExtractor,
        two_view_estimator: TwoViewEstimator,
        multiview_optimizer: MultiViewOptimizer,
        save_viz: bool,
        save_bal_files: bool,
        pose_angular_error_thresh: float,
    ) -> None:
        """ pose_angular_error_thresh is given in degrees """
        self.feature_extractor = feature_extractor
        self.two_view_estimator = two_view_estimator
        self.multiview_optimizer = multiview_optimizer

        self._save_viz = save_viz
        self._save_bal_files = save_bal_files
        self._pose_angular_error_thresh = pose_angular_error_thresh

    def create_computation_graph(
        self,
        num_images: int,
        image_pair_indices: List[Tuple[int, int]],
        image_graph: List[Delayed],
        camera_intrinsics_graph: List[Delayed],
        use_intrinsics_in_verification: bool = True,
        gt_pose_graph: Optional[List[Delayed]] = None,
    ) -> Delayed:
        """The SceneOptimizer plate calls the FeatureExtractor and TwoViewEstimator plates several times."""

        # auxiliary graph elements for visualizations and saving intermediate
        # data for analysis, not returned to the user.
        auxiliary_graph_list = []

        # detection and description graph
        keypoints_graph_list = []
        descriptors_graph_list = []
        for delayed_image in image_graph:
            (
                delayed_dets,
                delayed_descs,
            ) = self.feature_extractor.create_computation_graph(delayed_image)
            keypoints_graph_list += [delayed_dets]
            descriptors_graph_list += [delayed_descs]

        # estimate two-view geometry and get indices of verified correspondences.
        i2Ri1_graph_dict = {}
        i2Ui1_graph_dict = {}
        v_corr_idxs_graph_dict = {}

        frontend_rot3_errors = []
        frontend_unit3_errors = []

        for (i1, i2) in image_pair_indices:
            if gt_pose_graph is not None:
                gt_relative_pose = dask.delayed(lambda x, y: x.between(y))(gt_pose_graph[i2], gt_pose_graph[i1])
            else:
                gt_relative_pose = None

            (i2Ri1, i2Ui1, v_corr_idxs, rot_error, unit_tran_error,) = self.two_view_estimator.create_computation_graph(
                keypoints_graph_list[i1],
                keypoints_graph_list[i2],
                descriptors_graph_list[i1],
                descriptors_graph_list[i2],
                camera_intrinsics_graph[i1],
                camera_intrinsics_graph[i2],
                use_intrinsics_in_verification,
                gt_relative_pose,
            )
            i2Ri1_graph_dict[(i1, i2)] = i2Ri1
            i2Ui1_graph_dict[(i1, i2)] = i2Ui1
            v_corr_idxs_graph_dict[(i1, i2)] = v_corr_idxs

            if gt_pose_graph is not None:
                frontend_rot3_errors.append(rot_error)
                frontend_unit3_errors.append(unit_tran_error)

            if self._save_viz:
                os.makedirs("plots/correspondences", exist_ok=True)
                auxiliary_graph_list.append(
                    dask.delayed(visualize_twoview_correspondences)(
                        image_graph[i1],
                        image_graph[i2],
                        keypoints_graph_list[i1],
                        keypoints_graph_list[i2],
                        v_corr_idxs,
                        "plots/correspondences/{}_{}.jpg".format(i1, i2),
                    )
                )

<<<<<<< HEAD
           
=======
        # aggregate metrics for frontend
        if gt_pose_graph is not None:
            auxiliary_graph_list.append(
                dask.delayed(aggregate_frontend_metrics)(
                    frontend_rot3_errors,
                    frontend_unit3_errors,
                    self._pose_angular_error_thresh,
                )
            )
>>>>>>> 8ec519dd
        # as visualization tasks are not to be provided to the user, we create a
        # dummy computation of concatenating viz tasks with the output graph,
        # forcing computation of viz tasks. Doing this here forces the
        # frontend's auxiliary tasks to be computed before the multi-view stage.
        keypoints_graph_list = dask.delayed(lambda x, y: (x, y))(keypoints_graph_list, auxiliary_graph_list)[0]
        auxiliary_graph_list = []

        (ba_input_graph, ba_output_graph,) = self.multiview_optimizer.create_computation_graph(
            num_images,
            keypoints_graph_list,
            i2Ri1_graph_dict,
            i2Ui1_graph_dict,
            v_corr_idxs_graph_dict,
            camera_intrinsics_graph,
            gt_pose_graph
        )

<<<<<<< HEAD
        # aggregate metrics
        if gt_pose_graph is not None:
            auxiliary_graph_list.append(
                dask.delayed(aggregate_frontend_metrics)(
                    frontend_rot3_errors,
                    frontend_unit3_errors,
                    self._config.pose_angular_error_thresh,
                )
            )
            auxiliary_graph_list.append(
                self.multiview_optimizer.get_metrics_computation_graph()
            )
 
        filtered_sfm_data_graph = dask.delayed(
            ba_output_graph.filter_landmarks
        )(self._config.reproj_error_thresh)
=======
        filtered_sfm_data_graph = dask.delayed(ba_output_graph.filter_landmarks)(
            self.multiview_optimizer.data_association_module.reproj_error_thresh
        )
>>>>>>> 8ec519dd

        if self._save_viz:
            os.makedirs("plots/ba_input", exist_ok=True)
            os.makedirs("plots/results", exist_ok=True)

            auxiliary_graph_list.append(dask.delayed(visualize_sfm_data)(ba_input_graph, "plots/ba_input/"))

            auxiliary_graph_list.append(dask.delayed(visualize_sfm_data)(filtered_sfm_data_graph, "plots/results/"))

            auxiliary_graph_list.append(
                dask.delayed(visualize_camera_poses)(
                    ba_input_graph,
                    filtered_sfm_data_graph,
                    gt_pose_graph,
                    "plots/results",
                )
            )

        if self._save_bal_files:
            os.makedirs("results", exist_ok=True)
            # save the input to Bundle Adjustment (from data association)
            auxiliary_graph_list.append(dask.delayed(write_sfmdata_to_disk)(ba_input_graph, "results/ba_input.bal"))
            # save the output of Bundle Adjustment (after optimization)
            auxiliary_graph_list.append(
                dask.delayed(write_sfmdata_to_disk)(filtered_sfm_data_graph, "results/ba_output.bal")
            )

        # as visualization tasks are not to be provided to the user, we create a
        # dummy computation of concatenating viz tasks with the output graph,
        # forcing computation of viz tasks
        output_graph = dask.delayed(lambda x, y: (x, y))(ba_output_graph, auxiliary_graph_list)

        # return the entry with just the sfm result
        return output_graph[0]


def visualize_twoview_correspondences(
    image_i1: Image,
    image_i2: Image,
    keypoints_i1: Keypoints,
    keypoints_i2: Keypoints,
    corr_idxs_i1i2: np.ndarray,
    file_path: str,
) -> None:
    """Visualize correspondences between pairs of images.

    Args:
        image_i1: image #i1.
        image_i2: image #i2.
        keypoints_i1: detected Keypoints for image #i1.
        keypoints_i2: detected Keypoints for image #i2.
        corr_idxs_i1i2: correspondence indices.
        file_path: file path to save the visualization.
    """
    plot_img = viz_utils.plot_twoview_correspondences(
        image_i1,
        image_i2,
        keypoints_i1,
        keypoints_i2,
        corr_idxs_i1i2,
    )

    io_utils.save_image(plot_img, file_path)


def visualize_sfm_data(sfm_data: SfmData, folder_name: str) -> None:
    """Visualize the camera poses and 3d points in SfmData.

    Args:
        sfm_data: data to visualize.
        folder_name: folder to save the visualization at.
    """
    fig = plt.figure()
    ax = fig.gca(projection="3d")

    viz_utils.plot_sfm_data_3d(sfm_data, ax)
    viz_utils.set_axes_equal(ax)

    # save the 3D plot in the original view
    fig.savefig(os.path.join(folder_name, "3d.png"))

    # save the BEV representation
    default_camera_elevation = 100  # in metres above ground
    ax.view_init(azim=0, elev=default_camera_elevation)
    fig.savefig(os.path.join(folder_name, "bev.png"))

    plt.close(fig)


def visualize_camera_poses(
    pre_ba_sfm_data: SfmData,
    post_ba_sfm_data: SfmData,
    gt_pose_graph: Optional[List[Pose3]],
    folder_name: str,
) -> None:
    """Visualize the camera pose and save to disk.

    Args:
        pre_ba_sfm_data: data input to bundle adjustment.
        post_ba_sfm_data: output of bundle adjustment.
        gt_pose_graph: ground truth poses.
        folder_name: folder to save the visualization at.
    """
    # extract camera poses
    pre_ba_poses = []
    for i in range(pre_ba_sfm_data.number_cameras()):
        pre_ba_poses.append(pre_ba_sfm_data.camera(i).pose())

    post_ba_poses = []
    for i in range(post_ba_sfm_data.number_cameras()):
        post_ba_poses.append(post_ba_sfm_data.camera(i).pose())

    fig = plt.figure()
    ax = fig.gca(projection="3d")

    viz_utils.plot_poses_3d(pre_ba_poses, ax, center_marker_color="c")
    viz_utils.plot_poses_3d(post_ba_poses, ax, center_marker_color="k")
    if gt_pose_graph is not None:
        gt_pose_graph = comp_utils.align_poses(gt_pose_graph, post_ba_poses)
        viz_utils.plot_poses_3d(gt_pose_graph, ax, center_marker_color="m")

    # save the 3D plot in the original view
    fig.savefig(os.path.join(folder_name, "poses_3d.png"))

    # save the BEV representation
    default_camera_elevation = 100  # in metres above ground
    ax.view_init(azim=0, elev=default_camera_elevation)
    fig.savefig(os.path.join(folder_name, "poses_bev.png"))

    plt.close(fig)


def write_sfmdata_to_disk(sfm_data: SfmData, save_fpath: str) -> None:
    """Write SfmData object as a "Bundle Adjustment in the Large" (BAL) file
    See https://grail.cs.washington.edu/projects/bal/ for more details on the format.

    Note: Need this wrapper as dask cannot directly work on gtsam function calls.

    Args:
        sfm_data: data to write.
        save_fpath: filepath to save the data at.
    """
    gtsam.writeBAL(save_fpath, sfm_data)


def aggregate_frontend_metrics(
    rot3_errors: List[Optional[float]],
    unit3_errors: List[Optional[float]],
    angular_err_threshold_deg: float,
) -> None:
    """Aggregate the front-end metrics to log summary statistics.

    Args:
        rot3_errors: angular errors in rotations, measured in degrees
        unit3_errors: angular errors in unit-translations, measured in degrees
        angular_err_threshold_deg: threshold to classify the error as success, in degrees
    """
    num_entries = len(rot3_errors)

    rot3_errors = np.array(rot3_errors, dtype=float)
    unit3_errors = np.array(unit3_errors, dtype=float)

    # count number of entries not nan. Should be same in rot3/unit3
    num_valid_entries = np.count_nonzero(~np.isnan(rot3_errors))

    # compute pose errors by picking the max error
    pose_errors = np.maximum(rot3_errors, unit3_errors)

    # check errors against the threshold
    success_count_rot3 = np.sum(rot3_errors < angular_err_threshold_deg)
    success_count_unit3 = np.sum(unit3_errors < angular_err_threshold_deg)
    success_count_pose = np.sum(pose_errors < angular_err_threshold_deg)

    logger.debug(
        "[Two view optimizer] [Summary] Rotation success: %d/%d/%d",
        success_count_rot3,
        num_valid_entries,
        num_entries,
    )

    logger.debug(
        "[Two view optimizer] [Summary] Translation success: %d/%d/%d",
        success_count_unit3,
        num_valid_entries,
        num_entries,
    )

    logger.debug(
        "[Two view optimizer] [Summary] Pose success: %d/%d/%d",
        success_count_pose,
        num_valid_entries,
        num_entries,
    )<|MERGE_RESOLUTION|>--- conflicted
+++ resolved
@@ -145,19 +145,6 @@
                     )
                 )
 
-<<<<<<< HEAD
-           
-=======
-        # aggregate metrics for frontend
-        if gt_pose_graph is not None:
-            auxiliary_graph_list.append(
-                dask.delayed(aggregate_frontend_metrics)(
-                    frontend_rot3_errors,
-                    frontend_unit3_errors,
-                    self._pose_angular_error_thresh,
-                )
-            )
->>>>>>> 8ec519dd
         # as visualization tasks are not to be provided to the user, we create a
         # dummy computation of concatenating viz tasks with the output graph,
         # forcing computation of viz tasks. Doing this here forces the
@@ -175,7 +162,6 @@
             gt_pose_graph
         )
 
-<<<<<<< HEAD
         # aggregate metrics
         if gt_pose_graph is not None:
             auxiliary_graph_list.append(
@@ -188,15 +174,10 @@
             auxiliary_graph_list.append(
                 self.multiview_optimizer.get_metrics_computation_graph()
             )
- 
-        filtered_sfm_data_graph = dask.delayed(
-            ba_output_graph.filter_landmarks
-        )(self._config.reproj_error_thresh)
-=======
+
         filtered_sfm_data_graph = dask.delayed(ba_output_graph.filter_landmarks)(
             self.multiview_optimizer.data_association_module.reproj_error_thresh
         )
->>>>>>> 8ec519dd
 
         if self._save_viz:
             os.makedirs("plots/ba_input", exist_ok=True)
