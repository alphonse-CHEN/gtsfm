"""Tests for frontend's base descriptor class.

Authors: Ayush Baid
"""
import pickle
import unittest

import dask
import numpy as np

from frontend.descriptor.dummy_descriptor import DummyDescriptor
from loader.folder_loader import FolderLoader

# defining the path for test data
TEST_DATA_PATH = 'tests/data/lund'


class TestDescriptorBase(unittest.TestCase):
    """Unit tests for the Base descriptor class.

    Should be inherited by all descriptor unit tests.
    """

    def setUp(self):
        self.descriptor = DummyDescriptor()
        self.loader = FolderLoader(TEST_DATA_PATH)

    def test_result_size(self):
        """Check if the number of descriptors are same as number of features."""

        input_image = self.loader.get_image(0)
        input_features = np.random.randint(
<<<<<<< HEAD
            low=[0, 0],
            high=[input_image.width, input_image.height],
            size=(5, 2)
        )
=======
            low=[0, 0], high=input_image.shape, size=(5, 2)
        ).astype(np.float32)
>>>>>>> 3691aa91

        result = self.descriptor.describe(input_image, input_features)

        self.assertEqual(input_features.shape[0], result.shape[0])

    def test_no_features(self):
        """Checks that empty feature inputs works well."""
        input_image = self.loader.get_image(0)
        input_features = np.array([])

        result = self.descriptor.describe(input_image, input_features)

        self.assertEqual(0, result.size)

    def test_create_computation_graph(self):
        """Checks the dask computation graph."""

        # testing some indices
        test_indices = [0, 5]
        test_images = [self.loader.get_image(idx) for idx in test_indices]
        test_features = [np.random.randint(
<<<<<<< HEAD
            low=[0, 0],
            high=[x.width, x.height],
            size=(np.random.randint(5, 10), 2)
        ) for x in test_images]
=======
            low=[0, 0], high=x.shape, size=(np.random.randint(5, 10), 2)
        ).astype(np.float32) for x in test_images]
>>>>>>> 3691aa91

        description_graph = self.descriptor.create_computation_graph(
            [dask.delayed(x) for x in test_images],
            [dask.delayed(x) for x in test_features]
        )

        with dask.config.set(scheduler='single-threaded'):
            description_results = dask.compute(description_graph)[0]

        for idx in range(len(test_indices)):
            np.testing.assert_allclose(
                self.descriptor.describe(test_images[idx], test_features[idx]),
                description_results[idx]
            )

    def test_pickleable(self):
        """Tests that the descriptor is pickleable (required for dask)."""
        try:
            pickle.dumps(self.descriptor)
        except TypeError:
            self.fail("Cannot dump descriptor using pickle")


if __name__ == '__main__':
    unittest.main()<|MERGE_RESOLUTION|>--- conflicted
+++ resolved
@@ -30,15 +30,10 @@
 
         input_image = self.loader.get_image(0)
         input_features = np.random.randint(
-<<<<<<< HEAD
             low=[0, 0],
             high=[input_image.width, input_image.height],
             size=(5, 2)
         )
-=======
-            low=[0, 0], high=input_image.shape, size=(5, 2)
-        ).astype(np.float32)
->>>>>>> 3691aa91
 
         result = self.descriptor.describe(input_image, input_features)
 
@@ -60,15 +55,10 @@
         test_indices = [0, 5]
         test_images = [self.loader.get_image(idx) for idx in test_indices]
         test_features = [np.random.randint(
-<<<<<<< HEAD
             low=[0, 0],
             high=[x.width, x.height],
             size=(np.random.randint(5, 10), 2)
         ) for x in test_images]
-=======
-            low=[0, 0], high=x.shape, size=(np.random.randint(5, 10), 2)
-        ).astype(np.float32) for x in test_images]
->>>>>>> 3691aa91
 
         description_graph = self.descriptor.create_computation_graph(
             [dask.delayed(x) for x in test_images],
