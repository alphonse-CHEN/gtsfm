--- conflicted
+++ resolved
@@ -73,11 +73,7 @@
                 all_intrinsics=self.loader.get_all_intrinsics(),
                 image_shapes=self.loader.get_image_shapes(),
                 absolute_pose_priors=self.loader.get_absolute_pose_priors(),
-<<<<<<< HEAD
-                relative_pose_priors=self.loader.get_relative_pose_priors(self.loader.get_valid_pairs()),
-=======
                 relative_pose_priors=self.loader.get_relative_pose_priors(image_pair_indices),
->>>>>>> b891ca6d
                 cameras_gt=self.loader.get_gt_cameras(),
                 gt_wTi_list=self.loader.get_gt_poses(),
                 matching_regime=ImageMatchingRegime(matching_regime),
