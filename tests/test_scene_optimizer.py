--- conflicted
+++ resolved
@@ -19,70 +19,6 @@
 from gtsfm.scene_optimizer import SceneOptimizer
 
 DATA_ROOT_PATH = Path(__file__).resolve().parent / "data"
-<<<<<<< HEAD
-
-
-class TestSceneOptimizer(unittest.TestCase):
-    """Unit test for SceneOptimizer, which runs SfM for a scene."""
-
-    def setUp(self) -> None:
-        self.loader = OlssonLoader(str(DATA_ROOT_PATH / "set1_lund_door"), image_extension="JPG")
-        assert len(self.loader)
-
-    def test_create_computation_graph(self):
-        """Will test Dask multi-processing capabilities and ability to serialize all objects."""
-        self.loader = OlssonLoader(str(DATA_ROOT_PATH / "set1_lund_door"), image_extension="JPG")
-
-        with hydra.initialize_config_module(config_module="gtsfm.configs"):
-
-            # config is relative to the gtsfm module
-            cfg = hydra.compose(config_name="scene_optimizer_unit_test_config.yaml")
-            scene_optimizer: SceneOptimizer = instantiate(cfg.SceneOptimizer)
-
-            # create dask client
-            cluster = LocalCluster(n_workers=1, threads_per_worker=4)
-
-            retriever = ExhaustiveRetriever()
-
-            pairs_graph = retriever.create_computation_graph(self.loader)
-            with Client(cluster):
-                image_pair_indices = pairs_graph.compute()
-
-            (
-                delayed_keypoints,
-                delayed_putative_corr_idxs_dict,
-            ) = scene_optimizer.correspondence_generator.create_computation_graph(
-                delayed_images=self.loader.create_computation_graph_for_images(),
-                image_shapes=self.loader.get_image_shapes(),
-                image_pair_indices=image_pair_indices,
-            )
-
-            with Client(cluster):
-                keypoints_list, putative_corr_idxs_dict = dask.compute(
-                    delayed_keypoints, delayed_putative_corr_idxs_dict
-                )
-
-            # generate the dask computation graph
-            delayed_sfm_result, delayed_io = scene_optimizer.create_computation_graph(
-                keypoints_list=keypoints_list,
-                putative_corr_idxs_dict=putative_corr_idxs_dict,
-                num_images=len(self.loader),
-                image_pair_indices=image_pair_indices,
-                image_graph=self.loader.create_computation_graph_for_images(),
-                all_intrinsics=self.loader.get_all_intrinsics(),
-                image_shapes=self.loader.get_image_shapes(),
-                absolute_pose_priors=self.loader.get_absolute_pose_priors(),
-                relative_pose_priors=self.loader.get_relative_pose_priors(image_pair_indices),
-                cameras_gt=self.loader.get_gt_cameras(),
-                gt_wTi_list=self.loader.get_gt_poses(),
-            )
-
-            with Client(cluster):
-                sfm_result, *io = dask.compute(delayed_sfm_result, *delayed_io)
-
-            self.assertIsInstance(sfm_result, GtsfmData)
-
-=======
 TEST_DATA_WITH_GT = DATA_ROOT_PATH / "set1_lund_door"
 TEST_DATA_NO_GT = DATA_ROOT_PATH / "set3_lund_door_nointrinsics_noextrinsics"
 
@@ -103,7 +39,6 @@
         cluster = LocalCluster(n_workers=1, threads_per_worker=4)
         client = Client(cluster)
 
-        matching_regime = ImageMatchingRegime.EXHAUSTIVE
         retriever = ExhaustiveRetriever()
 
         pairs_graph = retriever.create_computation_graph(loader)
@@ -133,7 +68,6 @@
             relative_pose_priors=loader.get_relative_pose_priors(image_pair_indices),
             cameras_gt=loader.create_computation_graph_for_gt_cameras(),
             gt_wTi_list=loader.get_gt_poses(),
-            matching_regime=ImageMatchingRegime(matching_regime),
         )
 
         sfm_result, *io = dask.compute(delayed_sfm_result, *delayed_io)
@@ -145,7 +79,6 @@
         if dataset_path == TEST_DATA_NO_GT:
             assert len(sfm_result.get_valid_camera_indices()) == len(loader)
         else:
->>>>>>> 0488c27f
             # compare the camera poses
             computed_poses = sfm_result.get_camera_poses()
 
