--- conflicted
+++ resolved
@@ -13,11 +13,7 @@
 from gtsfm.bundle.bundle_adjustment import BundleAdjustmentOptimizer
 
 GTSAM_EXAMPLE_FILE = "dubrovnik-3-7-pre"
-<<<<<<< HEAD
-TEST_SFM_DATA = gtsam.readBal(gtsam.findExampleDataFile(GTSAM_EXAMPLE_FILE))
-=======
 EXAMPLE_DATA = gtsam.readBal(gtsam.findExampleDataFile(GTSAM_EXAMPLE_FILE))
->>>>>>> 1f0d8ea4
 
 
 class TestBundleAdjustmentOptimizer(unittest.TestCase):
@@ -36,22 +32,6 @@
         computed_result = self.obj.run(self.test_data)
 
         expected_error = 0.046137573704557046
-<<<<<<< HEAD
-        self.assertTrue(
-            np.isclose(expected_error, computed_result.total_reproj_error)
-        )
-
-    def test_simple_scene_with_shared_calibration(self):
-        """Test the simple scene using the `run` API."""
-
-        test_obj = BundleAdjustmentOptimizer(shared_calib=True)
-
-        computed_result = test_obj.run(TEST_SFM_DATA)
-
-        expected_error = 1.1428243375895113
-        self.assertTrue(
-            np.isclose(expected_error, computed_result.total_reproj_error)
-=======
 
         self.assertTrue(
             np.isclose(
@@ -60,7 +40,6 @@
                 atol=1e-2,
                 rtol=1e-2,
             )
->>>>>>> 1f0d8ea4
         )
 
     def test_create_computation_graph(self):
