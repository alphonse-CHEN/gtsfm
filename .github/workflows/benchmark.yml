name: Benchmark GTSFM on select datasets using SIFT and Deep front-ends

on: [pull_request, workflow_dispatch]

jobs:
  benchmark:
    name: Benchmark
    runs-on: ubuntu-latest
    strategy:
      matrix:
        config_dataset_info: [
            "sift_front_end,  door-12,               12,  JPG,  test_data,  olsson-loader,  1296",
            "deep_front_end,  door-12,               12,  JPG,  test_data,  olsson-loader,  1296",
            "sift_front_end,  skydio-8,              8,   jpg,  gdrive ,    colmap-loader,  760",
            "deep_front_end,  skydio-8,              8,   jpg,  gdrive,     colmap-loader,  760",
            "sift_front_end,  skydio-32,             32,  jpg,  gdrive,     colmap-loader,  760",
            "deep_front_end,  skydio-32,             32,  jpg,  gdrive,     colmap-loader,  760",
<<<<<<< HEAD
            "sift_front_end,  palace-fine-arts-281,  25,  jpg,  wget,       olsson-loader,  760"
=======
            "sift_front_end,  palace-fine-arts-281,  25,  jpg,  wget,       olsson-loader,  320",
            "deep_front_end,  notre-dame-20,         20,  jpg,  gdrive,     colmap-loader,  760"
>>>>>>> 94176145
        ]
    defaults:
      run:
        shell: bash -l {0}

    env:
      PYTHON_VERSION: 3.8

    steps:
      - uses: actions/checkout@v2
      - name: Cache conda env
        uses: actions/cache@v2
        env:
          # Increase this value to reset cache if environment_linux.yml has not changed
          CACHE_NUMBER: 0
        with:
          path: ~/conda_pkgs_dir
          key:
            ${{ runner.os }}-conda-${{ env.CACHE_NUMBER }}-${{hashFiles('environment_linux.yml') }}
      - uses: conda-incubator/setup-miniconda@v2
        with:
          miniconda-version: "latest"
          activate-environment: gtsfm-v1
          environment-file: environment_linux.yml
          python-version: 3.8
          use-only-tar-bz2: true # IMPORTANT: This needs to be set for caching to work properly!
      - name: Environment setup
        run: |
          bash .github/scripts/setup.sh
          conda info
      - name: Parse args and prepare dataset, Execute dataset
        # large files from google drive first have a prompt about virus scan being inactive. Need 2 WGET commands.
        run: |
          IFS=',  ' read -r -a array <<< "${{ matrix.config_dataset_info }}"
          # strip out the whitespace with the stream editor (sed)
          CONFIG_NAME=$(echo ${array[0]} | sed 's/ //g')
          DATASET_NAME=$(echo ${array[1]} | sed 's/ //g')
          MAX_FRAME_LOOKAHEAD=$(echo ${array[2]} | sed 's/ //g')
          IMAGE_EXTENSION=$(echo ${array[3]} | sed 's/ //g')
          DATASET_SRC=$(echo ${array[4]} | sed 's/ //g')
          LOADER_NAME=$(echo ${array[5]} | sed 's/ //g')
          MAX_RESOLUTION=$(echo ${array[6]} | sed 's/ //g')

          bash .github/scripts/execute_single_benchmark.sh \
            $CONFIG_NAME \
            $DATASET_NAME \
            $MAX_FRAME_LOOKAHEAD \
            $IMAGE_EXTENSION \
            $DATASET_SRC \
            $LOADER_NAME \
            $MAX_RESOLUTION
        
      - name: Archive dataset metrics
        uses: actions/upload-artifact@v2
        with:
          name: metrics-${{ matrix.config_dataset_info }}.zip
          path: |
            result_metrics<|MERGE_RESOLUTION|>--- conflicted
+++ resolved
@@ -15,12 +15,8 @@
             "deep_front_end,  skydio-8,              8,   jpg,  gdrive,     colmap-loader,  760",
             "sift_front_end,  skydio-32,             32,  jpg,  gdrive,     colmap-loader,  760",
             "deep_front_end,  skydio-32,             32,  jpg,  gdrive,     colmap-loader,  760",
-<<<<<<< HEAD
-            "sift_front_end,  palace-fine-arts-281,  25,  jpg,  wget,       olsson-loader,  760"
-=======
-            "sift_front_end,  palace-fine-arts-281,  25,  jpg,  wget,       olsson-loader,  320",
+            "sift_front_end,  palace-fine-arts-281,  25,  jpg,  wget,       olsson-loader,  760",
             "deep_front_end,  notre-dame-20,         20,  jpg,  gdrive,     colmap-loader,  760"
->>>>>>> 94176145
         ]
     defaults:
       run:
