name: Unit tests and python checks

on: [pull_request, workflow_dispatch]

jobs:
  run-unit-tests:
    name: Run all unit tests in code base
    runs-on: ubuntu-latest
    defaults:
      run:
        shell: bash -l {0}

    env:
      PYTHON_VERSION: 3.8

    steps:
<<<<<<< HEAD
    - uses: actions/checkout@v2
    - name: Cache conda env
      uses: actions/cache@v2
      env:
        # Increase this value to reset cache if environment_linux_cpuonly.yml has not changed
        CACHE_NUMBER: 0
      with:
        path: ~/conda_pkgs_dir
        key:
          ${{ runner.os }}-conda-${{ env.CACHE_NUMBER }}-${{hashFiles('environment_linux_cpuonly.yml') }}
    - uses: conda-incubator/setup-miniconda@v2
      with:
        miniconda-version: "latest"
        activate-environment: gtsfm-v1
        environment-file: environment_linux_cpuonly.yml
        python-version: 3.8
    - name: Environment setup
      run: |
        bash .github/scripts/setup.sh
        pip install pytest-cov
        pip install flake8
        conda info
    - name: Flake check
      run: |
        flake8 --max-line-length 120 --ignore E201,E202,E203,E231,W291,W293,E303,W391,E402,W503,E731 gtsfm
    - name: Unit tests
      run: |
        pytest tests --cov gtsfm 
        coverage report
    - name: React-Three-Fiber app tests
      run: |
        cd rtf_vis_tool && npm install && npm test a
=======
      - uses: actions/checkout@v2
      - name: Cache conda env
        uses: actions/cache@v2
        env:
          # Increase this value to reset cache if environment_linux_cpuonly.yml has not changed
          CACHE_NUMBER: 0
        with:
          path: ~/conda_pkgs_dir
          key: ${{ runner.os }}-conda-${{ env.CACHE_NUMBER }}-${{hashFiles('environment_linux_cpuonly.yml') }}
      - uses: conda-incubator/setup-miniconda@v2
        with:
          miniconda-version: "latest"
          activate-environment: gtsfm-v1
          environment-file: environment_linux_cpuonly.yml
          python-version: 3.8
      - name: Environment setup
        run: |
          bash .github/scripts/setup.sh
          pip install pytest-cov
          pip install flake8
          conda info
      - name: Flake check
        run: |
          flake8 --max-line-length 120 --ignore E201,E202,E203,E231,W291,W293,E303,W391,E402,W503,E731 gtsfm
      - name: Unit tests
        run: |
          pytest tests --cov gtsfm \
            --ignore tests/frontend/test_frontend_argoverse.py \
            --ignore tests/loader/test_argoverse_dataset_loader.py
          coverage report
      - name: React-Three-Fiber app tests
        run: |
          cd rtf_vis_tool && npm install && npm test a
>>>>>>> af4997a5
<|MERGE_RESOLUTION|>--- conflicted
+++ resolved
@@ -14,40 +14,6 @@
       PYTHON_VERSION: 3.8
 
     steps:
-<<<<<<< HEAD
-    - uses: actions/checkout@v2
-    - name: Cache conda env
-      uses: actions/cache@v2
-      env:
-        # Increase this value to reset cache if environment_linux_cpuonly.yml has not changed
-        CACHE_NUMBER: 0
-      with:
-        path: ~/conda_pkgs_dir
-        key:
-          ${{ runner.os }}-conda-${{ env.CACHE_NUMBER }}-${{hashFiles('environment_linux_cpuonly.yml') }}
-    - uses: conda-incubator/setup-miniconda@v2
-      with:
-        miniconda-version: "latest"
-        activate-environment: gtsfm-v1
-        environment-file: environment_linux_cpuonly.yml
-        python-version: 3.8
-    - name: Environment setup
-      run: |
-        bash .github/scripts/setup.sh
-        pip install pytest-cov
-        pip install flake8
-        conda info
-    - name: Flake check
-      run: |
-        flake8 --max-line-length 120 --ignore E201,E202,E203,E231,W291,W293,E303,W391,E402,W503,E731 gtsfm
-    - name: Unit tests
-      run: |
-        pytest tests --cov gtsfm 
-        coverage report
-    - name: React-Three-Fiber app tests
-      run: |
-        cd rtf_vis_tool && npm install && npm test a
-=======
       - uses: actions/checkout@v2
       - name: Cache conda env
         uses: actions/cache@v2
@@ -74,11 +40,8 @@
           flake8 --max-line-length 120 --ignore E201,E202,E203,E231,W291,W293,E303,W391,E402,W503,E731 gtsfm
       - name: Unit tests
         run: |
-          pytest tests --cov gtsfm \
-            --ignore tests/frontend/test_frontend_argoverse.py \
-            --ignore tests/loader/test_argoverse_dataset_loader.py
+          pytest tests --cov gtsfm 
           coverage report
       - name: React-Three-Fiber app tests
         run: |
-          cd rtf_vis_tool && npm install && npm test a
->>>>>>> af4997a5
+          cd rtf_vis_tool && npm install && npm test a